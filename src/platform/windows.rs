// Copyright 2019-2021 Tauri Programme within The Commons Conservancy
// SPDX-License-Identifier: Apache-2.0

#![cfg(target_os = "windows")]

use std::path::Path;

pub use crate::platform_impl::hit_test;
use crate::{
  dpi::PhysicalSize,
  event::DeviceId,
  event_loop::EventLoop,
  monitor::MonitorHandle,
  platform_impl::{EventLoop as WindowsEventLoop, Parent, WinIcon},
  window::{BadIcon, Icon, Theme, Window, WindowBuilder},
};
<<<<<<< HEAD
use webview2_com_sys::Windows::Win32::{
  Foundation::{HINSTANCE, HWND, LPARAM, POINT, WPARAM},
  Graphics::Gdi::HMONITOR,
  UI::{KeyboardAndMouseInput::*, WindowsAndMessaging::*},
=======
use libc;
use winapi::{
  shared::{
    minwindef::{self, WORD},
    windef::{HMENU, HWND, POINT},
  },
  um::winuser,
>>>>>>> 61e92fdc
};

/// Additional methods on `EventLoop` that are specific to Windows.
pub trait EventLoopExtWindows {
  /// Creates an event loop off of the main thread.
  ///
  /// # `Window` caveats
  ///
  /// Note that any `Window` created on the new thread will be destroyed when the thread
  /// terminates. Attempting to use a `Window` after its parent thread terminates has
  /// unspecified, although explicitly not undefined, behavior.
  fn new_any_thread() -> Self
  where
    Self: Sized;

  /// By default, tao on Windows will attempt to enable process-wide DPI awareness. If that's
  /// undesirable, you can create an `EventLoop` using this function instead.
  fn new_dpi_unaware() -> Self
  where
    Self: Sized;

  /// Creates a DPI-unaware event loop off of the main thread.
  ///
  /// The `Window` caveats in [`new_any_thread`](EventLoopExtWindows::new_any_thread) also apply here.
  fn new_dpi_unaware_any_thread() -> Self
  where
    Self: Sized;
}

impl<T> EventLoopExtWindows for EventLoop<T> {
  #[inline]
  fn new_any_thread() -> Self {
    EventLoop {
      event_loop: WindowsEventLoop::new_any_thread(),
      _marker: ::std::marker::PhantomData,
    }
  }

  #[inline]
  fn new_dpi_unaware() -> Self {
    EventLoop {
      event_loop: WindowsEventLoop::new_dpi_unaware(),
      _marker: ::std::marker::PhantomData,
    }
  }

  #[inline]
  fn new_dpi_unaware_any_thread() -> Self {
    EventLoop {
      event_loop: WindowsEventLoop::new_dpi_unaware_any_thread(),
      _marker: ::std::marker::PhantomData,
    }
  }
}

/// Additional methods on `Window` that are specific to Windows.
pub trait WindowExtWindows {
  /// Returns the HINSTANCE of the window
  fn hinstance(&self) -> HINSTANCE;
  /// Returns the native handle that is used by this window.
  ///
  /// The pointer will become invalid when the native window was destroyed.
  fn hwnd(&self) -> HWND;

  /// Enables or disables mouse and keyboard input to the specified window.
  ///
  /// A window must be enabled before it can be activated.
  /// If an application has create a modal dialog box by disabling its owner window
  /// (as described in [`WindowBuilderExtWindows::with_owner_window`]), the application must enable
  /// the owner window before destroying the dialog box.
  /// Otherwise, another window will receive the keyboard focus and be activated.
  ///
  /// If a child window is disabled, it is ignored when the system tries to determine which
  /// window should receive mouse messages.
  ///
  /// For more information, see <https://docs.microsoft.com/en-us/windows/win32/api/winuser/nf-winuser-enablewindow#remarks>
  /// and <https://docs.microsoft.com/en-us/windows/win32/winmsg/window-features#disabled-windows>
  fn set_enable(&self, enabled: bool);

  /// This sets `ICON_BIG`. A good ceiling here is 256x256.
  fn set_taskbar_icon(&self, taskbar_icon: Option<Icon>);

  /// Returns the current window theme.
  fn theme(&self) -> Theme;

  /// Reset the dead key state of the keyboard.
  ///
  /// This is useful when a dead key is bound to trigger an action. Then
  /// this function can be called to reset the dead key state so that
  /// follow-up text input won't be affected by the dead key.
  fn reset_dead_keys(&self);

  /// Starts the resizing drag from given edge
  fn begin_resize_drag(&self, edge: isize, button: u32, x: i32, y: i32);

  /// Whether to show the window icon in the taskbar or not.
  fn set_skip_taskbar(&self, skip: bool);
}

impl WindowExtWindows for Window {
  #[inline]
  fn hinstance(&self) -> HINSTANCE {
    self.window.hinstance()
  }

  #[inline]
  fn hwnd(&self) -> HWND {
    self.window.hwnd()
  }

  #[inline]
  fn set_enable(&self, enabled: bool) {
    unsafe {
      EnableWindow(self.hwnd(), enabled);
    }
  }

  #[inline]
  fn set_taskbar_icon(&self, taskbar_icon: Option<Icon>) {
    self.window.set_taskbar_icon(taskbar_icon)
  }

  #[inline]
  fn theme(&self) -> Theme {
    self.window.theme()
  }

  #[inline]
  fn reset_dead_keys(&self) {
    self.window.reset_dead_keys();
  }

  #[inline]
  fn begin_resize_drag(&self, edge: isize, button: u32, x: i32, y: i32) {
    unsafe {
<<<<<<< HEAD
      let w_param = WPARAM(edge as usize);

      let point = {
        let mut pos = POINT::default();
        GetCursorPos(&mut pos);
        pos
      };

      let low_word = point.x as u32 & 0xFFFF;
      let high_word = (point.y as u32 & 0xFFFF) << 16;
      let l_param = LPARAM((low_word | high_word) as isize);

      ReleaseCapture();
      PostMessageW(self.hwnd(), WM_NCLBUTTONDOWN, w_param, l_param);
=======
      let point = POINT { x, y };
      winuser::ReleaseCapture();
      winuser::PostMessageW(
        self.hwnd() as _,
        button as minwindef::UINT,
        edge as minwindef::WPARAM,
        &point as *const _ as minwindef::LPARAM,
      );
>>>>>>> 61e92fdc
    }
  }

  #[inline]
  fn set_skip_taskbar(&self, skip: bool) {
    self.window.set_skip_taskbar(skip);
  }
}

/// Additional methods on `WindowBuilder` that are specific to Windows.
pub trait WindowBuilderExtWindows {
  /// Sets a parent to the window to be created.
  ///
  /// A child window has the WS_CHILD style and is confined to the client area of its parent window.
  ///
  /// For more information, see <https://docs.microsoft.com/en-us/windows/win32/winmsg/window-features#child-windows>
  fn with_parent_window(self, parent: HWND) -> WindowBuilder;

  /// Set an owner to the window to be created. Can be used to create a dialog box, for example.
  /// Can be used in combination with [`WindowExtWindows::set_enable(false)`](WindowExtWindows::set_enable)
  /// on the owner window to create a modal dialog box.
  ///
  /// From MSDN:
  /// - An owned window is always above its owner in the z-order.
  /// - The system automatically destroys an owned window when its owner is destroyed.
  /// - An owned window is hidden when its owner is minimized.
  ///
  /// For more information, see <https://docs.microsoft.com/en-us/windows/win32/winmsg/window-features#owned-windows>
  fn with_owner_window(self, parent: HWND) -> WindowBuilder;

  /// Sets a menu on the window to be created.
  ///
  /// Parent and menu are mutually exclusive; a child window cannot have a menu!
  ///
  /// The menu must have been manually created beforehand with [`webview2_com_sys::Windows::Win32::UI::WindowsAndMessaging::CreateMenu`]
  /// or similar.
  ///
  /// Note: Dark mode cannot be supported for win32 menus, it's simply not possible to change how the menus look.
  /// If you use this, it is recommended that you combine it with `with_theme(Some(Theme::Light))` to avoid a jarring effect.
  fn with_menu(self, menu: HMENU) -> WindowBuilder;

  /// This sets `ICON_BIG`. A good ceiling here is 256x256.
  fn with_taskbar_icon(self, taskbar_icon: Option<Icon>) -> WindowBuilder;

  /// This sets `WS_EX_NOREDIRECTIONBITMAP`.
  fn with_no_redirection_bitmap(self, flag: bool) -> WindowBuilder;

  /// Enables or disables drag and drop support (enabled by default). Will interfere with other crates
  /// that use multi-threaded COM API (`CoInitializeEx` with `COINIT_MULTITHREADED` instead of
  /// `COINIT_APARTMENTTHREADED`) on the same thread. Note that tao may still attempt to initialize
  /// COM API regardless of this option. Currently only fullscreen mode does that, but there may be more in the future.
  /// If you need COM API with `COINIT_MULTITHREADED` you must initialize it before calling any tao functions.
  /// See <https://docs.microsoft.com/en-us/windows/win32/api/objbase/nf-objbase-coinitialize#remarks> for more information.
  fn with_drag_and_drop(self, flag: bool) -> WindowBuilder;

  /// Forces a theme or uses the system settings if `None` was provided.
  fn with_theme(self, theme: Option<Theme>) -> WindowBuilder;

  /// Whether to create the window icon with the taskbar icon or not.
  fn with_skip_taskbar(self, skip: bool) -> WindowBuilder;
}

impl WindowBuilderExtWindows for WindowBuilder {
  #[inline]
  fn with_parent_window(mut self, parent: HWND) -> WindowBuilder {
    self.platform_specific.parent = Parent::ChildOf(parent);
    self
  }

  #[inline]
  fn with_owner_window(mut self, parent: HWND) -> WindowBuilder {
    self.platform_specific.parent = Parent::OwnedBy(parent);
    self
  }

  #[inline]
  fn with_menu(mut self, menu: HMENU) -> WindowBuilder {
    self.platform_specific.menu = Some(menu);
    self
  }

  #[inline]
  fn with_taskbar_icon(mut self, taskbar_icon: Option<Icon>) -> WindowBuilder {
    self.platform_specific.taskbar_icon = taskbar_icon;
    self
  }

  #[inline]
  fn with_no_redirection_bitmap(mut self, flag: bool) -> WindowBuilder {
    self.platform_specific.no_redirection_bitmap = flag;
    self
  }

  #[inline]
  fn with_drag_and_drop(mut self, flag: bool) -> WindowBuilder {
    self.platform_specific.drag_and_drop = flag;
    self
  }

  #[inline]
  fn with_theme(mut self, theme: Option<Theme>) -> WindowBuilder {
    self.platform_specific.preferred_theme = theme;
    self
  }

  #[inline]
  fn with_skip_taskbar(mut self, skip: bool) -> WindowBuilder {
    self.platform_specific.skip_taskbar = skip;
    self
  }
}

/// Additional methods on `MonitorHandle` that are specific to Windows.
pub trait MonitorHandleExtWindows {
  /// Returns the name of the monitor adapter specific to the Win32 API.
  fn native_id(&self) -> String;

  /// Returns the handle of the monitor - `HMONITOR`.
  fn hmonitor(&self) -> HMONITOR;
}

impl MonitorHandleExtWindows for MonitorHandle {
  #[inline]
  fn native_id(&self) -> String {
    self.inner.native_identifier()
  }

  #[inline]
  fn hmonitor(&self) -> HMONITOR {
    self.inner.hmonitor()
  }
}

/// Additional methods on `DeviceId` that are specific to Windows.
pub trait DeviceIdExtWindows {
  /// Returns an identifier that persistently refers to this specific device.
  ///
  /// Will return `None` if the device is no longer available.
  fn persistent_identifier(&self) -> Option<String>;
}

impl DeviceIdExtWindows for DeviceId {
  #[inline]
  fn persistent_identifier(&self) -> Option<String> {
    self.0.persistent_identifier()
  }
}

/// Additional methods on `Icon` that are specific to Windows.
pub trait IconExtWindows: Sized {
  /// Create an icon from a file path.
  ///
  /// Specify `size` to load a specific icon size from the file, or `None` to load the default
  /// icon size from the file.
  ///
  /// In cases where the specified size does not exist in the file, Windows may perform scaling
  /// to get an icon of the desired size.
  fn from_path<P: AsRef<Path>>(path: P, size: Option<PhysicalSize<u32>>) -> Result<Self, BadIcon>;

  /// Create an icon from a resource embedded in this executable or library.
  ///
  /// Specify `size` to load a specific icon size from the file, or `None` to load the default
  /// icon size from the file.
  ///
  /// In cases where the specified size does not exist in the file, Windows may perform scaling
  /// to get an icon of the desired size.
  fn from_resource(ordinal: u16, size: Option<PhysicalSize<u32>>) -> Result<Self, BadIcon>;
}

impl IconExtWindows for Icon {
  fn from_path<P: AsRef<Path>>(path: P, size: Option<PhysicalSize<u32>>) -> Result<Self, BadIcon> {
    let win_icon = WinIcon::from_path(path, size)?;
    Ok(Icon { inner: win_icon })
  }

  fn from_resource(ordinal: u16, size: Option<PhysicalSize<u32>>) -> Result<Self, BadIcon> {
    let win_icon = WinIcon::from_resource(ordinal, size)?;
    Ok(Icon { inner: win_icon })
  }
}<|MERGE_RESOLUTION|>--- conflicted
+++ resolved
@@ -14,20 +14,10 @@
   platform_impl::{EventLoop as WindowsEventLoop, Parent, WinIcon},
   window::{BadIcon, Icon, Theme, Window, WindowBuilder},
 };
-<<<<<<< HEAD
 use webview2_com_sys::Windows::Win32::{
   Foundation::{HINSTANCE, HWND, LPARAM, POINT, WPARAM},
   Graphics::Gdi::HMONITOR,
   UI::{KeyboardAndMouseInput::*, WindowsAndMessaging::*},
-=======
-use libc;
-use winapi::{
-  shared::{
-    minwindef::{self, WORD},
-    windef::{HMENU, HWND, POINT},
-  },
-  um::winuser,
->>>>>>> 61e92fdc
 };
 
 /// Additional methods on `EventLoop` that are specific to Windows.
@@ -163,7 +153,6 @@
   #[inline]
   fn begin_resize_drag(&self, edge: isize, button: u32, x: i32, y: i32) {
     unsafe {
-<<<<<<< HEAD
       let w_param = WPARAM(edge as usize);
 
       let point = {
@@ -171,23 +160,12 @@
         GetCursorPos(&mut pos);
         pos
       };
-
       let low_word = point.x as u32 & 0xFFFF;
       let high_word = (point.y as u32 & 0xFFFF) << 16;
       let l_param = LPARAM((low_word | high_word) as isize);
 
       ReleaseCapture();
-      PostMessageW(self.hwnd(), WM_NCLBUTTONDOWN, w_param, l_param);
-=======
-      let point = POINT { x, y };
-      winuser::ReleaseCapture();
-      winuser::PostMessageW(
-        self.hwnd() as _,
-        button as minwindef::UINT,
-        edge as minwindef::WPARAM,
-        &point as *const _ as minwindef::LPARAM,
-      );
->>>>>>> 61e92fdc
+      PostMessageW(self.hwnd(), button, w_param, l_param);
     }
   }
 
