// Copyright 2019-2021 Tauri Programme within The Commons Conservancy
// SPDX-License-Identifier: Apache-2.0

//! The `Window` struct and associated types.
use std::fmt;

use crate::{
  dpi::{PhysicalPosition, PhysicalSize, Position, Size},
  error::{ExternalError, NotSupportedError, OsError},
  event_loop::EventLoopWindowTarget,
  menu::Menu,
  monitor::{MonitorHandle, VideoMode},
  platform_impl,
};

pub use crate::icon::{BadIcon, Icon};

/// Represents a window.
///
/// # Example
///
/// ```no_run
/// use tao::{
///     event::{Event, WindowEvent},
///     event_loop::{ControlFlow, EventLoop},
///     window::Window,
/// };
///
/// let mut event_loop = EventLoop::new();
/// let window = Window::new(&event_loop).unwrap();
///
/// event_loop.run(move |event, _, control_flow| {
///     *control_flow = ControlFlow::Wait;
///
///     match event {
///         Event::WindowEvent {
///             event: WindowEvent::CloseRequested,
///             ..
///         } => *control_flow = ControlFlow::Exit,
///         _ => (),
///     }
/// });
/// ```
pub struct Window {
  pub(crate) window: platform_impl::Window,
}

impl fmt::Debug for Window {
  fn fmt(&self, fmtr: &mut fmt::Formatter<'_>) -> fmt::Result {
    fmtr.pad("Window { .. }")
  }
}

impl Drop for Window {
  fn drop(&mut self) {
    // If the window is in exclusive fullscreen, we must restore the desktop
    // video mode (generally this would be done on application exit, but
    // closing the window doesn't necessarily always mean application exit,
    // such as when there are multiple windows)
    if let Some(Fullscreen::Exclusive(_)) = self.fullscreen() {
      self.set_fullscreen(None);
    }
  }
}

/// Identifier of a window. Unique for each window.
///
/// Can be obtained with `window.id()`.
///
/// Whenever you receive an event specific to a window, this event contains a `WindowId` which you
/// can then compare to the ids of your windows.
#[derive(Debug, Copy, Clone, PartialEq, Eq, PartialOrd, Ord, Hash)]
pub struct WindowId(pub(crate) platform_impl::WindowId);

impl WindowId {
  /// # Safety
  /// Returns a dummy `WindowId`, useful for unit testing. The only guarantee made about the return
  /// value of this function is that it will always be equal to itself and to future values returned
  /// by this function.  No other guarantees are made. This may be equal to a real `WindowId`.
  ///
  /// **Passing this into a tao function will result in undefined behavior.**
  pub unsafe fn dummy() -> Self {
    WindowId(platform_impl::WindowId::dummy())
  }
}

/// Object that allows you to build windows.
#[derive(Clone, Default)]
pub struct WindowBuilder {
  /// The attributes to use to create the window.
  pub window: WindowAttributes,

  // Platform-specific configuration.
  pub(crate) platform_specific: platform_impl::PlatformSpecificWindowBuilderAttributes,
}

impl fmt::Debug for WindowBuilder {
  fn fmt(&self, fmtr: &mut fmt::Formatter<'_>) -> fmt::Result {
    fmtr
      .debug_struct("WindowBuilder")
      .field("window", &self.window)
      .finish()
  }
}

/// Attributes to use when creating a window.
#[derive(Debug, Clone)]
pub struct WindowAttributes {
  /// The dimensions of the window. If this is `None`, some platform-specific dimensions will be
  /// used.
  ///
  /// The default is `None`.
  pub inner_size: Option<Size>,

  /// The minimum dimensions a window can be, If this is `None`, the window will have no minimum dimensions (aside from reserved).
  ///
  /// The default is `None`.
  pub min_inner_size: Option<Size>,

  /// The maximum dimensions a window can be, If this is `None`, the maximum will have no maximum or will be set to the primary monitor's dimensions by the platform.
  ///
  /// The default is `None`.
  pub max_inner_size: Option<Size>,

  /// The desired position of the window. If this is `None`, some platform-specific position
  /// will be chosen.
  ///
  /// The default is `None`.
  ///
  /// ## Platform-specific
  ///
  /// - **macOS**: The top left corner position of the window content, the window's "inner"
  /// position. The window title bar will be placed above it.
  /// The window will be positioned such that it fits on screen, maintaining
  /// set `inner_size` if any.
  /// If you need to precisely position the top left corner of the whole window you have to
  /// use [`Window::set_outer_position`] after creating the window.
  /// - **Windows**: The top left corner position of the window title bar, the window's "outer"
  /// position.
  /// There may be a small gap between this position and the window due to the specifics of the
  /// Window Manager.
  /// - **Linux**: The top left corner of the window, the window's "outer" position.
  /// - **Others**: Ignored.
  ///
  /// See [`Window::set_outer_position`].
  ///
  /// [`Window::set_outer_position`]: crate::window::Window::set_outer_position
  pub position: Option<Position>,

  /// Whether the window is resizable or not.
  ///
  /// The default is `true`.
  pub resizable: bool,

  /// Whether the window should be set as fullscreen upon creation.
  ///
  /// The default is `None`.
  pub fullscreen: Option<Fullscreen>,

  /// The title of the window in the title bar.
  ///
  /// The default is `"tao window"`.
  pub title: String,

  /// Whether the window should be maximized upon creation.
  ///
  /// The default is `false`.
  pub maximized: bool,

  /// Whether the window should be immediately visible upon creation.
  ///
  /// The default is `true`.
  pub visible: bool,

  /// Whether the window should get focus upon creation.
  ///
  /// The default is `true`.
  pub focus: bool,

  /// Whether the the window should be transparent. If this is true, writing colors
  /// with alpha values different than `1.0` will produce a transparent window.
  ///
  /// The default is `false`.
  pub transparent: bool,

  /// Whether the window should have borders and bars.
  ///
  /// The default is `true`.
  pub decorations: bool,

  /// Whether the window should always be on top of other windows.
  ///
  /// The default is `false`.
  pub always_on_top: bool,

  /// The window icon.
  ///
  /// The default is `None`.
  pub window_icon: Option<Icon>,

  /// The window menu.
  ///
  /// The default is `None`.
<<<<<<< HEAD
  pub window_menu: Option<platform_impl::Menu>,
=======
  pub window_menu: Option<Vec<Menu>>,

  /// Whether or not the window icon should be added to the taskbar.

  /// The default is `false`.
  pub skip_taskbar: bool,
>>>>>>> a3f53323
}

impl Default for WindowAttributes {
  #[inline]
  fn default() -> WindowAttributes {
    WindowAttributes {
      inner_size: None,
      min_inner_size: None,
      max_inner_size: None,
      position: None,
      resizable: true,
      title: "tao window".to_owned(),
      maximized: false,
      fullscreen: None,
      visible: true,
      focus: true,
      transparent: false,
      decorations: true,
      always_on_top: false,
      window_icon: None,
      window_menu: None,
      skip_taskbar: false,
    }
  }
}

impl WindowBuilder {
  /// Initializes a new `WindowBuilder` with default values.
  #[inline]
  pub fn new() -> Self {
    Default::default()
  }

  /// Requests the window to be of specific dimensions.
  ///
  /// See [`Window::set_inner_size`] for details.
  ///
  /// [`Window::set_inner_size`]: crate::window::Window::set_inner_size
  #[inline]
  pub fn with_inner_size<S: Into<Size>>(mut self, size: S) -> Self {
    self.window.inner_size = Some(size.into());
    self
  }

  /// Sets a minimum dimension size for the window.
  ///
  /// See [`Window::set_min_inner_size`] for details.
  ///
  /// [`Window::set_min_inner_size`]: crate::window::Window::set_min_inner_size
  #[inline]
  pub fn with_min_inner_size<S: Into<Size>>(mut self, min_size: S) -> Self {
    self.window.min_inner_size = Some(min_size.into());
    self
  }

  /// Sets a maximum dimension size for the window.
  ///
  /// See [`Window::set_max_inner_size`] for details.
  ///
  /// [`Window::set_max_inner_size`]: crate::window::Window::set_max_inner_size
  #[inline]
  pub fn with_max_inner_size<S: Into<Size>>(mut self, max_size: S) -> Self {
    self.window.max_inner_size = Some(max_size.into());
    self
  }

  /// Sets a desired initial position for the window.
  ///
  /// See [`WindowAttributes::position`] for details.
  ///
  /// [`WindowAttributes::position`]: crate::window::WindowAttributes::position
  #[inline]
  pub fn with_position<P: Into<Position>>(mut self, position: P) -> Self {
    self.window.position = Some(position.into());
    self
  }

  /// Sets whether the window is resizable or not.
  ///
  /// See [`Window::set_resizable`] for details.
  ///
  /// [`Window::set_resizable`]: crate::window::Window::set_resizable
  #[inline]
  pub fn with_resizable(mut self, resizable: bool) -> Self {
    self.window.resizable = resizable;
    self
  }

  /// Requests a specific title for the window.
  ///
  /// See [`Window::set_title`] for details.
  ///
  /// [`Window::set_title`]: crate::window::Window::set_title
  #[inline]
  pub fn with_title<T: Into<String>>(mut self, title: T) -> Self {
    self.window.title = title.into();
    self
  }

  /// Requests a specific menu for the window.
  ///
  /// See [`Window::set_menu`] for details.
  ///
  /// [`Window::set_menu`]: crate::window::Window::set_menu
  #[inline]
  pub fn with_menu(mut self, menu: Menu) -> Self {
    self.window.window_menu = Some(menu.menu_platform);
    self
  }

  /// Sets the window fullscreen state.
  ///
  /// See [`Window::set_fullscreen`] for details.
  ///
  /// [`Window::set_fullscreen`]: crate::window::Window::set_fullscreen
  #[inline]
  pub fn with_fullscreen(mut self, fullscreen: Option<Fullscreen>) -> Self {
    self.window.fullscreen = fullscreen;
    self
  }

  /// Requests maximized mode.
  ///
  /// See [`Window::set_maximized`] for details.
  ///
  /// [`Window::set_maximized`]: crate::window::Window::set_maximized
  #[inline]
  pub fn with_maximized(mut self, maximized: bool) -> Self {
    self.window.maximized = maximized;
    self
  }

  /// Sets whether the window will be initially hidden or visible.
  ///
  /// See [`Window::set_visible`] for details.
  ///
  /// [`Window::set_visible`]: crate::window::Window::set_visible
  #[inline]
  pub fn with_visible(mut self, visible: bool) -> Self {
    self.window.visible = visible;
    self
  }

  /// Sets whether the window will be initially hidden or focus.
  ///
  /// See [`Window::set_focus`] for details.
  ///
  /// [`Window::set_focus`]: crate::window::Window::set_focus
  #[inline]
  pub fn with_focus(mut self) -> Self {
    // in macOS with_focus and with_visible do the same thing
    self.window.focus = true;
    self
  }

  /// Sets whether the background of the window should be transparent.
  #[inline]
  pub fn with_transparent(mut self, transparent: bool) -> Self {
    self.window.transparent = transparent;
    self
  }

  /// Sets whether the window should have a border, a title bar, etc.
  ///
  /// See [`Window::set_decorations`] for details.
  ///
  /// [`Window::set_decorations`]: crate::window::Window::set_decorations
  #[inline]
  pub fn with_decorations(mut self, decorations: bool) -> Self {
    self.window.decorations = decorations;
    self
  }

  /// Sets whether or not the window will always be on top of other windows.
  ///
  /// See [`Window::set_always_on_top`] for details.
  ///
  /// [`Window::set_always_on_top`]: crate::window::Window::set_always_on_top
  #[inline]
  pub fn with_always_on_top(mut self, always_on_top: bool) -> Self {
    self.window.always_on_top = always_on_top;
    self
  }

  /// Sets the window icon.
  ///
  /// See [`Window::set_window_icon`] for details.
  ///
  /// [`Window::set_window_icon`]: crate::window::Window::set_window_icon
  #[inline]
  pub fn with_window_icon(mut self, window_icon: Option<Icon>) -> Self {
    self.window.window_icon = window_icon;
    self
  }

  /// Sets whether or not the window icon should be added to the taskbar.
  ///
  /// See [`Window::set_skip_taskbar`] for details.
  ///
  /// [`Window::set_skip_taskbar`]: crate::window::Window::set_skip_taskbar
  #[inline]
  pub fn with_skip_taskbar(mut self, skip: bool) -> Self {
    self.window.skip_taskbar = skip;
    self
  }

  /// Builds the window.
  ///
  /// Possible causes of error include denied permission, incompatible system, and lack of memory.
  #[inline]
  pub fn build<T: 'static>(
    self,
    window_target: &EventLoopWindowTarget<T>,
  ) -> Result<Window, OsError> {
    platform_impl::Window::new(&window_target.p, self.window, self.platform_specific).map(
      |window| {
        window.request_redraw();
        Window { window }
      },
    )
  }
}

/// Base Window functions.
impl Window {
  /// Creates a new Window for platforms where this is appropriate.
  ///
  /// This function is equivalent to [`WindowBuilder::new().build(event_loop)`].
  ///
  /// Error should be very rare and only occur in case of permission denied, incompatible system,
  ///  out of memory, etc.
  ///
  /// [`WindowBuilder::new().build(event_loop)`]: crate::window::WindowBuilder::build
  #[inline]
  pub fn new<T: 'static>(event_loop: &EventLoopWindowTarget<T>) -> Result<Window, OsError> {
    let builder = WindowBuilder::new();
    builder.build(event_loop)
  }

  /// Returns an identifier unique to the window.
  #[inline]
  pub fn id(&self) -> WindowId {
    WindowId(self.window.id())
  }

  /// Returns the scale factor that can be used to map logical pixels to physical pixels, and vice versa.
  ///
  /// See the [`dpi`](crate::dpi) module for more information.
  ///
  /// Note that this value can change depending on user action (for example if the window is
  /// moved to another screen); as such, tracking `WindowEvent::ScaleFactorChanged` events is
  /// the most robust way to track the DPI you need to use to draw.
  ///
  /// ## Platform-specific
  ///
  /// - **Android:** Always returns 1.0.
  /// - **iOS:** Can only be called on the main thread. Returns the underlying `UIView`'s
  ///   [`contentScaleFactor`].
  ///
  /// [`contentScaleFactor`]: https://developer.apple.com/documentation/uikit/uiview/1622657-contentscalefactor?language=objc
  #[inline]
  pub fn scale_factor(&self) -> f64 {
    self.window.scale_factor()
  }

  /// Emits a `WindowEvent::RedrawRequested` event in the associated event loop after all OS
  /// events have been processed by the event loop.
  ///
  /// This is the **strongly encouraged** method of redrawing windows, as it can integrate with
  /// OS-requested redraws (e.g. when a window gets resized).
  ///
  /// This function can cause `RedrawRequested` events to be emitted after `Event::MainEventsCleared`
  /// but before `Event::NewEvents` if called in the following circumstances:
  /// * While processing `MainEventsCleared`.
  /// * While processing a `RedrawRequested` event that was sent during `MainEventsCleared` or any
  ///   directly subsequent `RedrawRequested` event.
  ///
  /// ## Platform-specific
  ///
  /// - **iOS:** Can only be called on the main thread.
  /// - **Android:** Unsupported.
  #[inline]
  pub fn request_redraw(&self) {
    self.window.request_redraw()
  }
}

/// Position and size functions.
impl Window {
  /// Returns the position of the top-left hand corner of the window's client area relative to the
  /// top-left hand corner of the desktop.
  ///
  /// The same conditions that apply to `outer_position` apply to this method.
  ///
  /// ## Platform-specific
  ///
  /// - **iOS:** Can only be called on the main thread. Returns the top left coordinates of the
  ///   window's [safe area] in the screen space coordinate system.
  /// - **Android:** Always returns [`NotSupportedError`].
  ///
  /// [safe area]: https://developer.apple.com/documentation/uikit/uiview/2891103-safeareainsets?language=objc
  #[inline]
  pub fn inner_position(&self) -> Result<PhysicalPosition<i32>, NotSupportedError> {
    self.window.inner_position()
  }

  /// Returns the position of the top-left hand corner of the window relative to the
  ///  top-left hand corner of the desktop.
  ///
  /// Note that the top-left hand corner of the desktop is not necessarily the same as
  ///  the screen. If the user uses a desktop with multiple monitors, the top-left hand corner
  ///  of the desktop is the top-left hand corner of the monitor at the top-left of the desktop.
  ///
  /// The coordinates can be negative if the top-left hand corner of the window is outside
  ///  of the visible screen region.
  ///
  /// ## Platform-specific
  ///
  /// - **iOS:** Can only be called on the main thread. Returns the top left coordinates of the
  ///   window in the screen space coordinate system.
  /// - **Android:** Always returns [`NotSupportedError`].
  #[inline]
  pub fn outer_position(&self) -> Result<PhysicalPosition<i32>, NotSupportedError> {
    self.window.outer_position()
  }

  /// Modifies the position of the window.
  ///
  /// See `outer_position` for more information about the coordinates. This automatically un-maximizes the
  /// window if it's maximized.
  ///
  /// ## Platform-specific
  ///
  /// - **iOS:** Can only be called on the main thread. Sets the top left coordinates of the
  ///   window in the screen space coordinate system.
  /// - **Android:** Unsupported.
  #[inline]
  pub fn set_outer_position<P: Into<Position>>(&self, position: P) {
    self.window.set_outer_position(position.into())
  }

  /// Returns the physical size of the window's client area.
  ///
  /// The client area is the content of the window, excluding the title bar and borders.
  ///
  /// ## Platform-specific
  ///
  /// - **iOS:** Can only be called on the main thread. Returns the `PhysicalSize` of the window's
  ///   [safe area] in screen space coordinates.
  ///
  /// [safe area]: https://developer.apple.com/documentation/uikit/uiview/2891103-safeareainsets?language=objc
  #[inline]
  pub fn inner_size(&self) -> PhysicalSize<u32> {
    self.window.inner_size()
  }

  /// Modifies the inner size of the window.
  ///
  /// See `inner_size` for more information about the values. This automatically un-maximizes the
  /// window if it's maximized.
  ///
  /// ## Platform-specific
  ///
  /// - **iOS / Android:** Unsupported.
  #[inline]
  pub fn set_inner_size<S: Into<Size>>(&self, size: S) {
    self.window.set_inner_size(size.into())
  }

  /// Returns the physical size of the entire window.
  ///
  /// These dimensions include the title bar and borders. If you don't want that (and you usually don't),
  /// use `inner_size` instead.
  ///
  /// ## Platform-specific
  ///
  /// - **iOS:** Can only be called on the main thread. Returns the `PhysicalSize` of the window in
  ///   screen space coordinates.
  #[inline]
  pub fn outer_size(&self) -> PhysicalSize<u32> {
    self.window.outer_size()
  }

  /// Sets a minimum dimension size for the window.
  ///
  /// ## Platform-specific
  ///
  /// - **iOS / Android:** Unsupported.
  #[inline]
  pub fn set_min_inner_size<S: Into<Size>>(&self, min_size: Option<S>) {
    self.window.set_min_inner_size(min_size.map(|s| s.into()))
  }

  /// Sets a maximum dimension size for the window.
  ///
  /// ## Platform-specific
  ///
  /// - **iOS / Android:** Unsupported.
  #[inline]
  pub fn set_max_inner_size<S: Into<Size>>(&self, max_size: Option<S>) {
    self.window.set_max_inner_size(max_size.map(|s| s.into()))
  }
}

/// Misc. attribute functions.
impl Window {
  /// Modifies the title of the window.
  ///
  /// ## Platform-specific
  ///
  /// - **iOS / Android:** Unsupported.
  #[inline]
  pub fn set_title(&self, title: &str) {
    self.window.set_title(title)
  }

  /// Modifies the menu of the window.
  ///
  /// ## Platform-specific
  ///
  /// - **Windows:** Unsupported.

  #[inline]
  pub fn set_menu(&self, menu: Option<Menu>) {
    if let Some(menu) = menu {
      self.window.set_menu(Some(menu.menu_platform))
    } else {
      self.window.set_menu(None)
    }
  }

  /// Modifies the window's visibility.
  ///
  /// If `false`, this will hide the window. If `true`, this will show the window.
  /// ## Platform-specific
  ///
  /// - **Android:** Unsupported.
  /// - **iOS:** Can only be called on the main thread.
  #[inline]
  pub fn set_visible(&self, visible: bool) {
    self.window.set_visible(visible)
  }

  /// Bring the window to front and focus.
  ///
  /// ## Platform-specific
  ///
  /// - **iOS / Android:** Unsupported.
  #[inline]
  pub fn set_focus(&self) {
    self.window.set_focus()
  }

  /// Sets whether the window is resizable or not.
  ///
  /// Note that making the window unresizable doesn't exempt you from handling `Resized`, as that event can still be
  /// triggered by DPI scaling, entering fullscreen mode, etc.
  ///
  /// ## Platform-specific
  ///
  /// This only has an effect on desktop platforms.
  ///
  /// Due to a bug in XFCE, this has no effect on Xfwm.
  ///
  /// ## Platform-specific
  ///
  /// - **iOS / Android:** Unsupported.
  #[inline]
  pub fn set_resizable(&self, resizable: bool) {
    self.window.set_resizable(resizable)
  }

  /// Sets the window to minimized or back
  ///
  /// ## Platform-specific
  ///
  /// - **iOS / Android:** Unsupported.
  #[inline]
  pub fn set_minimized(&self, minimized: bool) {
    self.window.set_minimized(minimized);
  }

  /// Sets the window to maximized or back.
  ///
  /// ## Platform-specific
  ///
  /// - **iOS / Android:** Unsupported.
  #[inline]
  pub fn set_maximized(&self, maximized: bool) {
    self.window.set_maximized(maximized)
  }

  /// Gets the window's current maximized state.
  ///
  /// ## Platform-specific
  ///
  /// - **iOS / Android:** Unsupported.
  #[inline]
  pub fn is_maximized(&self) -> bool {
    self.window.is_maximized()
  }

  /// Gets the window's current vibility state.
  ///
  /// ## Platform-specific
  ///
  /// - **iOS / Android:** Unsupported.
  #[inline]
  pub fn is_visible(&self) -> bool {
    self.window.is_visible()
  }

  /// Gets the window's current resizable state.
  ///
  /// ## Platform-specific
  ///
  /// - **iOS / Android:** Unsupported.
  #[inline]
  pub fn is_resizable(&self) -> bool {
    self.window.is_resizable()
  }

  /// Gets the window's current decoration state.
  ///
  /// ## Platform-specific
  ///
  /// - **iOS / Android:** Unsupported.
  pub fn is_decorated(&self) -> bool {
    self.window.is_decorated()
  }

  /// Sets the window to fullscreen or back.
  ///
  /// ## Platform-specific
  ///
  /// - **macOS:** `Fullscreen::Exclusive` provides true exclusive mode with a
  ///   video mode change. *Caveat!* macOS doesn't provide task switching (or
  ///   spaces!) while in exclusive fullscreen mode. This mode should be used
  ///   when a video mode change is desired, but for a better user experience,
  ///   borderless fullscreen might be preferred.
  ///
  ///   `Fullscreen::Borderless` provides a borderless fullscreen window on a
  ///   separate space. This is the idiomatic way for fullscreen games to work
  ///   on macOS. See `WindowExtMacOs::set_simple_fullscreen` if
  ///   separate spaces are not preferred.
  ///
  ///   The dock and the menu bar are always disabled in fullscreen mode.
  /// - **iOS:** Can only be called on the main thread.
  /// - **Windows:** Screen saver is disabled in fullscreen mode.
  /// - **Android:** Unsupported.
  #[inline]
  pub fn set_fullscreen(&self, fullscreen: Option<Fullscreen>) {
    self.window.set_fullscreen(fullscreen)
  }

  /// Gets the window's current fullscreen state.
  ///
  /// ## Platform-specific
  ///
  /// - **iOS:** Can only be called on the main thread.
  /// - **Android:** Will always return `None`.
  #[inline]
  pub fn fullscreen(&self) -> Option<Fullscreen> {
    self.window.fullscreen()
  }

  /// Turn window decorations on or off.
  ///
  /// ## Platform-specific
  ///
  /// - **iOS / Android:** Unsupported.
  ///
  /// [`setPrefersStatusBarHidden`]: https://developer.apple.com/documentation/uikit/uiviewcontroller/1621440-prefersstatusbarhidden?language=objc
  #[inline]
  pub fn set_decorations(&self, decorations: bool) {
    self.window.set_decorations(decorations)
  }

  /// Change whether or not the window will always be on top of other windows.
  ///
  /// ## Platform-specific
  ///
  /// - **iOS / Android:** Unsupported.
  #[inline]
  pub fn set_always_on_top(&self, always_on_top: bool) {
    self.window.set_always_on_top(always_on_top)
  }

  /// Sets the window icon. On Windows and Linux, this is typically the small icon in the top-left
  /// corner of the title bar.
  ///
  /// ## Platform-specific
  ///
  /// - **iOS / Android / macOS:** Unsupported.
  ///
  /// On Windows, this sets `ICON_SMALL`. The base size for a window icon is 16x16, but it's
  /// recommended to account for screen scaling and pick a multiple of that, i.e. 32x32.
  #[inline]
  pub fn set_window_icon(&self, window_icon: Option<Icon>) {
    self.window.set_window_icon(window_icon)
  }

  /// Sets location of IME candidate box in client area coordinates relative to the top left.
  ///
  /// ## Platform-specific
  ///
  /// - **iOS / Android:** Unsupported.
  #[inline]
  pub fn set_ime_position<P: Into<Position>>(&self, position: P) {
    self.window.set_ime_position(position.into())
  }

  /// Requests user attention to the window, this has no effect if the application
  /// is already focused. How requesting for user attention manifests is platform dependent,
  /// see `UserAttentionType` for details.
  ///
  /// Providing `None` will unset the request for user attention. Unsetting the request for
  /// user attention might not be done automatically by the WM when the window receives input.
  ///
  /// ## Platform-specific
  ///
  /// - **iOS / Android:** Unsupported.
  /// - **macOS:** `None` has no effect.
  #[inline]
  pub fn request_user_attention(&self, request_type: Option<UserAttentionType>) {
    self.window.request_user_attention(request_type)
  }

<<<<<<< HEAD
  /// Hides the menu associated with the window
  ///
  /// ## Platform-specific
  ///
  /// - **macOs/ iOS / Android:** Unsupported.
  #[inline]
  pub fn hide_menu(&self) {
    self.window.hide_menu();
  }

  /// Shows the menu associated with the window
  ///
  /// ## Platform-specific
  ///
  /// - **macOs/ iOS / Android:** Unsupported.
  #[inline]
  pub fn show_menu(&self) {
    self.window.show_menu();
=======
  /// Whether to show the window icon in the task bar or not.
  ///
  /// ## Platform-specific
  ///
  /// - **macOS/ iOS / Android:** Unsupported.
  pub fn set_skip_taskbar(&self, skip: bool) {
    self.window.set_skip_taskbar(skip);
>>>>>>> a3f53323
  }
}

/// Cursor functions.
impl Window {
  /// Modifies the cursor icon of the window.
  ///
  /// ## Platform-specific
  ///
  /// - **iOS / Android:** Unsupported.
  #[inline]
  pub fn set_cursor_icon(&self, cursor: CursorIcon) {
    self.window.set_cursor_icon(cursor);
  }

  /// Changes the position of the cursor in window coordinates.
  ///
  /// ## Platform-specific
  ///
  /// - **iOS / Android:** Always returns an [`ExternalError::NotSupported`].
  #[inline]
  pub fn set_cursor_position<P: Into<Position>>(&self, position: P) -> Result<(), ExternalError> {
    self.window.set_cursor_position(position.into())
  }

  /// Grabs the cursor, preventing it from leaving the window.
  ///
  /// There's no guarantee that the cursor will be hidden. You should
  /// hide it by yourself if you want so.
  ///
  /// ## Platform-specific
  ///
  /// - **macOS:** This locks the cursor in a fixed location, which looks visually awkward.
  /// - **iOS / Android:** Always returns an [`ExternalError::NotSupported`].
  #[inline]
  pub fn set_cursor_grab(&self, grab: bool) -> Result<(), ExternalError> {
    self.window.set_cursor_grab(grab)
  }

  /// Modifies the cursor's visibility.
  ///
  /// If `false`, this will hide the cursor. If `true`, this will show the cursor.
  ///
  /// ## Platform-specific
  ///
  /// - **Windows:** The cursor is only hidden within the confines of the window.
  /// - **macOS:** The cursor is hidden as long as the window has input focus, even if the cursor is
  ///   outside of the window.
  /// - **iOS / Android:** Unsupported.
  #[inline]
  pub fn set_cursor_visible(&self, visible: bool) {
    self.window.set_cursor_visible(visible)
  }

  /// Moves the window with the left mouse button until the button is released.
  ///
  /// There's no guarantee that this will work unless the left mouse button was pressed
  /// immediately before this function is called.
  ///
  /// ## Platform-specific
  ///
  /// - **macOS:** May prevent the button release event to be triggered.
  /// - **iOS / Android:** Always returns an [`ExternalError::NotSupported`].
  #[inline]
  pub fn drag_window(&self) -> Result<(), ExternalError> {
    self.window.drag_window()
  }
}

/// Monitor info functions.
impl Window {
  /// Returns the monitor on which the window currently resides.
  ///
  /// Returns `None` if current monitor can't be detected.
  ///
  /// ## Platform-specific
  ///
  /// **iOS:** Can only be called on the main thread.
  #[inline]
  pub fn current_monitor(&self) -> Option<MonitorHandle> {
    self.window.current_monitor()
  }

  /// Returns the list of all the monitors available on the system.
  ///
  /// This is the same as `EventLoopWindowTarget::available_monitors`, and is provided for convenience.
  ///
  /// ## Platform-specific
  ///
  /// **iOS:** Can only be called on the main thread.
  #[inline]
  pub fn available_monitors(&self) -> impl Iterator<Item = MonitorHandle> {
    self
      .window
      .available_monitors()
      .into_iter()
      .map(|inner| MonitorHandle { inner })
  }

  /// Returns the primary monitor of the system.
  ///
  /// Returns `None` if it can't identify any monitor as a primary one.
  ///
  /// This is the same as `EventLoopWindowTarget::primary_monitor`, and is provided for convenience.
  ///
  /// ## Platform-specific
  ///
  /// **iOS:** Can only be called on the main thread.
  #[inline]
  pub fn primary_monitor(&self) -> Option<MonitorHandle> {
    self.window.primary_monitor()
  }
}

// Safety: objc runtime calls are unsafe
unsafe impl raw_window_handle::HasRawWindowHandle for Window {
  /// Returns a `raw_window_handle::RawWindowHandle` for the Window
  ///
  /// ## Platform-specific
  ///
  /// - **Android:** Only available after receiving the Resumed event and before Suspended. *If you*
  /// *try to get the handle outside of that period, this function will panic*!
  fn raw_window_handle(&self) -> raw_window_handle::RawWindowHandle {
    self.window.raw_window_handle()
  }
}

/// Describes the appearance of the mouse cursor.
#[derive(Debug, Copy, Clone, PartialEq, Eq, Hash)]
#[cfg_attr(feature = "serde", derive(Serialize, Deserialize))]
pub enum CursorIcon {
  /// The platform-dependent default cursor.
  Default,
  /// A simple crosshair.
  Crosshair,
  /// A hand (often used to indicate links in web browsers).
  Hand,
  /// Self explanatory.
  Arrow,
  /// Indicates something is to be moved.
  Move,
  /// Indicates text that may be selected or edited.
  Text,
  /// Program busy indicator.
  Wait,
  /// Help indicator (often rendered as a "?")
  Help,
  /// Progress indicator. Shows that processing is being done. But in contrast
  /// with "Wait" the user may still interact with the program. Often rendered
  /// as a spinning beach ball, or an arrow with a watch or hourglass.
  Progress,

  /// Cursor showing that something cannot be done.
  NotAllowed,
  ContextMenu,
  Cell,
  VerticalText,
  Alias,
  Copy,
  NoDrop,
  /// Indicates something can be grabbed.
  Grab,
  /// Indicates something is grabbed.
  Grabbing,
  AllScroll,
  ZoomIn,
  ZoomOut,

  /// Indicate that some edge is to be moved. For example, the 'SeResize' cursor
  /// is used when the movement starts from the south-east corner of the box.
  EResize,
  NResize,
  NeResize,
  NwResize,
  SResize,
  SeResize,
  SwResize,
  WResize,
  EwResize,
  NsResize,
  NeswResize,
  NwseResize,
  ColResize,
  RowResize,
}

impl Default for CursorIcon {
  fn default() -> Self {
    CursorIcon::Default
  }
}

/// Fullscreen modes.
#[derive(Clone, Debug, PartialEq)]
pub enum Fullscreen {
  Exclusive(VideoMode),

  /// Providing `None` to `Borderless` will fullscreen on the current monitor.
  Borderless(Option<MonitorHandle>),
}

#[derive(Clone, Copy, Debug, PartialEq)]
pub enum Theme {
  Light,
  Dark,
}

#[derive(Debug, Clone, Copy, PartialEq)]
pub enum UserAttentionType {
  /// ## Platform-specific
  /// - **macOS:** Bounces the dock icon until the application is in focus.
  /// - **Windows:** Flashes both the window and the taskbar button until the application is in focus.
  Critical,
  /// ## Platform-specific
  /// - **macOS:** Bounces the dock icon once.
  /// - **Windows:** Flashes the taskbar button until the application is in focus.
  Informational,
}

impl Default for UserAttentionType {
  fn default() -> Self {
    UserAttentionType::Informational
  }
}<|MERGE_RESOLUTION|>--- conflicted
+++ resolved
@@ -201,16 +201,12 @@
   /// The window menu.
   ///
   /// The default is `None`.
-<<<<<<< HEAD
   pub window_menu: Option<platform_impl::Menu>,
-=======
-  pub window_menu: Option<Vec<Menu>>,
 
   /// Whether or not the window icon should be added to the taskbar.
-
+  ///
   /// The default is `false`.
   pub skip_taskbar: bool,
->>>>>>> a3f53323
 }
 
 impl Default for WindowAttributes {
@@ -839,7 +835,6 @@
     self.window.request_user_attention(request_type)
   }
 
-<<<<<<< HEAD
   /// Hides the menu associated with the window
   ///
   /// ## Platform-specific
@@ -858,7 +853,8 @@
   #[inline]
   pub fn show_menu(&self) {
     self.window.show_menu();
-=======
+  }
+
   /// Whether to show the window icon in the task bar or not.
   ///
   /// ## Platform-specific
@@ -866,7 +862,6 @@
   /// - **macOS/ iOS / Android:** Unsupported.
   pub fn set_skip_taskbar(&self, skip: bool) {
     self.window.set_skip_taskbar(skip);
->>>>>>> a3f53323
   }
 }
 
