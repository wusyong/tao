--- conflicted
+++ resolved
@@ -345,13 +345,11 @@
     /// Error should be very rare and only occur in case of permission denied, incompatible system,
     ///  out of memory, etc.
     ///
-<<<<<<< HEAD
-    /// [`WindowBuilder::new().build(event_loop)`]: struct.WindowBuilder.html#method.build
-=======
     /// Platform-specific behavior:
     /// - **Web**: The window is created but not inserted into the web page automatically. Please
     /// see the web platform module for more information.
->>>>>>> 35bc65f6
+    ///
+    /// [`WindowBuilder::new().build(event_loop)`]: struct.WindowBuilder.html#method.build
     #[inline]
     pub fn new<T: 'static>(event_loop: &EventLoopWindowTarget<T>) -> Result<Window, OsError> {
         let builder = WindowBuilder::new();
