// Copyright 2019-2021 Tauri Programme within The Commons Conservancy
// SPDX-License-Identifier: Apache-2.0

//! The `Window` struct and associated types.
use std::fmt;

use crate::{
  dpi::{PhysicalPosition, PhysicalSize, Position, Size},
  error::{ExternalError, NotSupportedError, OsError},
  event_loop::EventLoopWindowTarget,
  menu::MenuBar,
  monitor::{MonitorHandle, VideoMode},
  platform_impl,
};

pub use crate::icon::{BadIcon, Icon};

/// Represents a window.
///
/// # Example
///
/// ```no_run
/// use tao::{
///     event::{Event, WindowEvent},
///     event_loop::{ControlFlow, EventLoop},
///     window::Window,
/// };
///
/// let mut event_loop = EventLoop::new();
/// let window = Window::new(&event_loop).unwrap();
///
/// event_loop.run(move |event, _, control_flow| {
///     *control_flow = ControlFlow::Wait;
///
///     match event {
///         Event::WindowEvent {
///             event: WindowEvent::CloseRequested,
///             ..
///         } => *control_flow = ControlFlow::Exit,
///         _ => (),
///     }
/// });
/// ```
pub struct Window {
  pub(crate) window: platform_impl::Window,
}

impl fmt::Debug for Window {
  fn fmt(&self, fmtr: &mut fmt::Formatter<'_>) -> fmt::Result {
    fmtr.pad("Window { .. }")
  }
}

impl Drop for Window {
  fn drop(&mut self) {
    // If the window is in exclusive fullscreen, we must restore the desktop
    // video mode (generally this would be done on application exit, but
    // closing the window doesn't necessarily always mean application exit,
    // such as when there are multiple windows)
    if let Some(Fullscreen::Exclusive(_)) = self.fullscreen() {
      self.set_fullscreen(None);
    }
  }
}

/// Identifier of a window. Unique for each window.
///
/// Can be obtained with `window.id()`.
///
/// Whenever you receive an event specific to a window, this event contains a `WindowId` which you
/// can then compare to the ids of your windows.
#[derive(Debug, Copy, Clone, PartialEq, Eq, PartialOrd, Ord, Hash)]
pub struct WindowId(pub(crate) platform_impl::WindowId);

impl WindowId {
  /// # Safety
  /// Returns a dummy `WindowId`, useful for unit testing. The only guarantee made about the return
  /// value of this function is that it will always be equal to itself and to future values returned
  /// by this function.  No other guarantees are made. This may be equal to a real `WindowId`.
  ///
  /// **Passing this into a tao function will result in undefined behavior.**
  pub unsafe fn dummy() -> Self {
    WindowId(platform_impl::WindowId::dummy())
  }
}

/// Object that allows you to build windows.
#[derive(Clone, Default)]
pub struct WindowBuilder {
  /// The attributes to use to create the window.
  pub window: WindowAttributes,

  // Platform-specific configuration.
  pub(crate) platform_specific: platform_impl::PlatformSpecificWindowBuilderAttributes,
}

impl fmt::Debug for WindowBuilder {
  fn fmt(&self, fmtr: &mut fmt::Formatter<'_>) -> fmt::Result {
    fmtr
      .debug_struct("WindowBuilder")
      .field("window", &self.window)
      .finish()
  }
}

/// Attributes to use when creating a window.
#[derive(Debug, Clone)]
pub struct WindowAttributes {
  /// The dimensions of the window. If this is `None`, some platform-specific dimensions will be
  /// used.
  ///
  /// The default is `None`.
  pub inner_size: Option<Size>,

  /// The minimum dimensions a window can be, If this is `None`, the window will have no minimum dimensions (aside from reserved).
  ///
  /// The default is `None`.
  pub min_inner_size: Option<Size>,

  /// The maximum dimensions a window can be, If this is `None`, the maximum will have no maximum or will be set to the primary monitor's dimensions by the platform.
  ///
  /// The default is `None`.
  pub max_inner_size: Option<Size>,

  /// The desired position of the window. If this is `None`, some platform-specific position
  /// will be chosen.
  ///
  /// The default is `None`.
  ///
  /// ## Platform-specific
  ///
  /// - **macOS**: The top left corner position of the window content, the window's "inner"
  /// position. The window title bar will be placed above it.
  /// The window will be positioned such that it fits on screen, maintaining
  /// set `inner_size` if any.
  /// If you need to precisely position the top left corner of the whole window you have to
  /// use [`Window::set_outer_position`] after creating the window.
  /// - **Windows**: The top left corner position of the window title bar, the window's "outer"
  /// position.
  /// There may be a small gap between this position and the window due to the specifics of the
  /// Window Manager.
  /// - **Linux**: The top left corner of the window, the window's "outer" position.
  /// - **Others**: Ignored.
  ///
  /// See [`Window::set_outer_position`].
  ///
  /// [`Window::set_outer_position`]: crate::window::Window::set_outer_position
  pub position: Option<Position>,

  /// Whether the window is resizable or not.
  ///
  /// The default is `true`.
  pub resizable: bool,

  /// Whether the window should be set as fullscreen upon creation.
  ///
  /// The default is `None`.
  pub fullscreen: Option<Fullscreen>,

  /// The title of the window in the title bar.
  ///
  /// The default is `"tao window"`.
  pub title: String,

  /// Whether the window should be maximized upon creation.
  ///
  /// The default is `false`.
  pub maximized: bool,

  /// Whether the window should be immediately visible upon creation.
  ///
  /// The default is `true`.
  pub visible: bool,

  /// Whether the the window should be transparent. If this is true, writing colors
  /// with alpha values different than `1.0` will produce a transparent window.
  ///
  /// The default is `false`.
  pub transparent: bool,

  /// Whether the window should have borders and bars.
  ///
  /// The default is `true`.
  pub decorations: bool,

  /// Whether the window should always be on top of other windows.
  ///
  /// The default is `false`.
  pub always_on_top: bool,

  /// The window icon.
  ///
  /// The default is `None`.
  pub window_icon: Option<Icon>,

  /// The window menu.
  ///
  /// The default is `None`.
  pub window_menu: Option<platform_impl::Menu>,
}

impl Default for WindowAttributes {
  #[inline]
  fn default() -> WindowAttributes {
    WindowAttributes {
      inner_size: None,
      min_inner_size: None,
      max_inner_size: None,
      position: None,
      resizable: true,
      title: "tao window".to_owned(),
      maximized: false,
      fullscreen: None,
      visible: true,
      transparent: false,
      decorations: true,
      always_on_top: false,
      window_icon: None,
      window_menu: None,
    }
  }
}

impl WindowBuilder {
  /// Initializes a new `WindowBuilder` with default values.
  #[inline]
  pub fn new() -> Self {
    Default::default()
  }

  /// Requests the window to be of specific dimensions.
  ///
  /// See [`Window::set_inner_size`] for details.
  ///
  /// [`Window::set_inner_size`]: crate::window::Window::set_inner_size
  #[inline]
  pub fn with_inner_size<S: Into<Size>>(mut self, size: S) -> Self {
    self.window.inner_size = Some(size.into());
    self
  }

  /// Sets a minimum dimension size for the window.
  ///
  /// See [`Window::set_min_inner_size`] for details.
  ///
  /// [`Window::set_min_inner_size`]: crate::window::Window::set_min_inner_size
  #[inline]
  pub fn with_min_inner_size<S: Into<Size>>(mut self, min_size: S) -> Self {
    self.window.min_inner_size = Some(min_size.into());
    self
  }

  /// Sets a maximum dimension size for the window.
  ///
  /// See [`Window::set_max_inner_size`] for details.
  ///
  /// [`Window::set_max_inner_size`]: crate::window::Window::set_max_inner_size
  #[inline]
  pub fn with_max_inner_size<S: Into<Size>>(mut self, max_size: S) -> Self {
    self.window.max_inner_size = Some(max_size.into());
    self
  }

  /// Sets a desired initial position for the window.
  ///
  /// See [`WindowAttributes::position`] for details.
  ///
  /// [`WindowAttributes::position`]: crate::window::WindowAttributes::position
  #[inline]
  pub fn with_position<P: Into<Position>>(mut self, position: P) -> Self {
    self.window.position = Some(position.into());
    self
  }

  /// Sets whether the window is resizable or not.
  ///
  /// See [`Window::set_resizable`] for details.
  ///
  /// [`Window::set_resizable`]: crate::window::Window::set_resizable
  #[inline]
  pub fn with_resizable(mut self, resizable: bool) -> Self {
    self.window.resizable = resizable;
    self
  }

  /// Requests a specific title for the window.
  ///
  /// See [`Window::set_title`] for details.
  ///
  /// [`Window::set_title`]: crate::window::Window::set_title
  #[inline]
  pub fn with_title<T: Into<String>>(mut self, title: T) -> Self {
    self.window.title = title.into();
    self
  }

  /// Requests a specific menu for the window.
  ///
  /// See [`Window::set_menu`] for details.
  ///
  /// [`Window::set_menu`]: crate::window::Window::set_menu
  #[inline]
  pub fn with_menu(mut self, menu: MenuBar) -> Self {
    self.window.window_menu = Some(menu.0.menu_platform);
    self
  }

  /// Sets the window fullscreen state.
  ///
  /// See [`Window::set_fullscreen`] for details.
  ///
  /// [`Window::set_fullscreen`]: crate::window::Window::set_fullscreen
  #[inline]
  pub fn with_fullscreen(mut self, fullscreen: Option<Fullscreen>) -> Self {
    self.window.fullscreen = fullscreen;
    self
  }

  /// Requests maximized mode.
  ///
  /// See [`Window::set_maximized`] for details.
  ///
  /// [`Window::set_maximized`]: crate::window::Window::set_maximized
  #[inline]
  pub fn with_maximized(mut self, maximized: bool) -> Self {
    self.window.maximized = maximized;
    self
  }

  /// Sets whether the window will be initially hidden or visible.
  ///
  /// See [`Window::set_visible`] for details.
  ///
  /// [`Window::set_visible`]: crate::window::Window::set_visible
  #[inline]
  pub fn with_visible(mut self, visible: bool) -> Self {
    self.window.visible = visible;
    self
  }

  /// Sets whether the background of the window should be transparent.
  #[inline]
  pub fn with_transparent(mut self, transparent: bool) -> Self {
    self.window.transparent = transparent;
    self
  }

  /// Sets whether the window should have a border, a title bar, etc.
  ///
  /// See [`Window::set_decorations`] for details.
  ///
  /// [`Window::set_decorations`]: crate::window::Window::set_decorations
  #[inline]
  pub fn with_decorations(mut self, decorations: bool) -> Self {
    self.window.decorations = decorations;
    self
  }

  /// Sets whether or not the window will always be on top of other windows.
  ///
  /// See [`Window::set_always_on_top`] for details.
  ///
  /// [`Window::set_always_on_top`]: crate::window::Window::set_always_on_top
  #[inline]
  pub fn with_always_on_top(mut self, always_on_top: bool) -> Self {
    self.window.always_on_top = always_on_top;
    self
  }

  /// Sets the window icon.
  ///
  /// See [`Window::set_window_icon`] for details.
  ///
  /// [`Window::set_window_icon`]: crate::window::Window::set_window_icon
  #[inline]
  pub fn with_window_icon(mut self, window_icon: Option<Icon>) -> Self {
    self.window.window_icon = window_icon;
    self
  }

  /// Builds the window.
  ///
  /// Possible causes of error include denied permission, incompatible system, and lack of memory.
  #[inline]
  pub fn build<T: 'static>(
    self,
    window_target: &EventLoopWindowTarget<T>,
  ) -> Result<Window, OsError> {
    platform_impl::Window::new(&window_target.p, self.window, self.platform_specific).map(
      |window| {
        window.request_redraw();
        Window { window }
      },
    )
  }
}

/// Base Window functions.
impl Window {
  /// Creates a new Window for platforms where this is appropriate.
  ///
  /// This function is equivalent to [`WindowBuilder::new().build(event_loop)`].
  ///
  /// Error should be very rare and only occur in case of permission denied, incompatible system,
  ///  out of memory, etc.
  ///
  /// [`WindowBuilder::new().build(event_loop)`]: crate::window::WindowBuilder::build
  #[inline]
  pub fn new<T: 'static>(event_loop: &EventLoopWindowTarget<T>) -> Result<Window, OsError> {
    let builder = WindowBuilder::new();
    builder.build(event_loop)
  }

  /// Returns an identifier unique to the window.
  #[inline]
  pub fn id(&self) -> WindowId {
    WindowId(self.window.id())
  }

  /// Returns the scale factor that can be used to map logical pixels to physical pixels, and vice versa.
  ///
  /// See the [`dpi`](crate::dpi) module for more information.
  ///
  /// Note that this value can change depending on user action (for example if the window is
  /// moved to another screen); as such, tracking `WindowEvent::ScaleFactorChanged` events is
  /// the most robust way to track the DPI you need to use to draw.
  ///
  /// ## Platform-specific
  ///
  /// - **Android:** Always returns 1.0.
  /// - **iOS:** Can only be called on the main thread. Returns the underlying `UIView`'s
  ///   [`contentScaleFactor`].
  ///
  /// [`contentScaleFactor`]: https://developer.apple.com/documentation/uikit/uiview/1622657-contentscalefactor?language=objc
  #[inline]
  pub fn scale_factor(&self) -> f64 {
    self.window.scale_factor()
  }

  /// Emits a `WindowEvent::RedrawRequested` event in the associated event loop after all OS
  /// events have been processed by the event loop.
  ///
  /// This is the **strongly encouraged** method of redrawing windows, as it can integrate with
  /// OS-requested redraws (e.g. when a window gets resized).
  ///
  /// This function can cause `RedrawRequested` events to be emitted after `Event::MainEventsCleared`
  /// but before `Event::NewEvents` if called in the following circumstances:
  /// * While processing `MainEventsCleared`.
  /// * While processing a `RedrawRequested` event that was sent during `MainEventsCleared` or any
  ///   directly subsequent `RedrawRequested` event.
  ///
  /// ## Platform-specific
  ///
  /// - **iOS:** Can only be called on the main thread.
  /// - **Android:** Unsupported.
  #[inline]
  pub fn request_redraw(&self) {
    self.window.request_redraw()
  }
}

/// Position and size functions.
impl Window {
  /// Returns the position of the top-left hand corner of the window's client area relative to the
  /// top-left hand corner of the desktop.
  ///
  /// The same conditions that apply to `outer_position` apply to this method.
  ///
  /// ## Platform-specific
  ///
  /// - **iOS:** Can only be called on the main thread. Returns the top left coordinates of the
  ///   window's [safe area] in the screen space coordinate system.
  /// - **Android:** Always returns [`NotSupportedError`].
  ///
  /// [safe area]: https://developer.apple.com/documentation/uikit/uiview/2891103-safeareainsets?language=objc
  #[inline]
  pub fn inner_position(&self) -> Result<PhysicalPosition<i32>, NotSupportedError> {
    self.window.inner_position()
  }

  /// Returns the position of the top-left hand corner of the window relative to the
  ///  top-left hand corner of the desktop.
  ///
  /// Note that the top-left hand corner of the desktop is not necessarily the same as
  ///  the screen. If the user uses a desktop with multiple monitors, the top-left hand corner
  ///  of the desktop is the top-left hand corner of the monitor at the top-left of the desktop.
  ///
  /// The coordinates can be negative if the top-left hand corner of the window is outside
  ///  of the visible screen region.
  ///
  /// ## Platform-specific
  ///
  /// - **iOS:** Can only be called on the main thread. Returns the top left coordinates of the
  ///   window in the screen space coordinate system.
  /// - **Android:** Always returns [`NotSupportedError`].
  #[inline]
  pub fn outer_position(&self) -> Result<PhysicalPosition<i32>, NotSupportedError> {
    self.window.outer_position()
  }

  /// Modifies the position of the window.
  ///
  /// See `outer_position` for more information about the coordinates. This automatically un-maximizes the
  /// window if it's maximized.
  ///
  /// ## Platform-specific
  ///
  /// - **iOS:** Can only be called on the main thread. Sets the top left coordinates of the
  ///   window in the screen space coordinate system.
  /// - **Android:** Unsupported.
  #[inline]
  pub fn set_outer_position<P: Into<Position>>(&self, position: P) {
    self.window.set_outer_position(position.into())
  }

  /// Returns the physical size of the window's client area.
  ///
  /// The client area is the content of the window, excluding the title bar and borders.
  ///
  /// ## Platform-specific
  ///
  /// - **iOS:** Can only be called on the main thread. Returns the `PhysicalSize` of the window's
  ///   [safe area] in screen space coordinates.
  ///
  /// [safe area]: https://developer.apple.com/documentation/uikit/uiview/2891103-safeareainsets?language=objc
  #[inline]
  pub fn inner_size(&self) -> PhysicalSize<u32> {
    self.window.inner_size()
  }

  /// Modifies the inner size of the window.
  ///
  /// See `inner_size` for more information about the values. This automatically un-maximizes the
  /// window if it's maximized.
  ///
  /// ## Platform-specific
  ///
  /// - **iOS / Android:** Unsupported.
  #[inline]
  pub fn set_inner_size<S: Into<Size>>(&self, size: S) {
    self.window.set_inner_size(size.into())
  }

  /// Returns the physical size of the entire window.
  ///
  /// These dimensions include the title bar and borders. If you don't want that (and you usually don't),
  /// use `inner_size` instead.
  ///
  /// ## Platform-specific
  ///
  /// - **iOS:** Can only be called on the main thread. Returns the `PhysicalSize` of the window in
  ///   screen space coordinates.
  #[inline]
  pub fn outer_size(&self) -> PhysicalSize<u32> {
    self.window.outer_size()
  }

  /// Sets a minimum dimension size for the window.
  ///
  /// ## Platform-specific
  ///
  /// - **iOS / Android:** Unsupported.
  #[inline]
  pub fn set_min_inner_size<S: Into<Size>>(&self, min_size: Option<S>) {
    self.window.set_min_inner_size(min_size.map(|s| s.into()))
  }

  /// Sets a maximum dimension size for the window.
  ///
  /// ## Platform-specific
  ///
  /// - **iOS / Android:** Unsupported.
  #[inline]
  pub fn set_max_inner_size<S: Into<Size>>(&self, max_size: Option<S>) {
    self.window.set_max_inner_size(max_size.map(|s| s.into()))
  }
}

/// Misc. attribute functions.
impl Window {
  /// Modifies the title of the window.
  ///
  /// ## Platform-specific
  ///
  /// - **iOS / Android:** Unsupported.
  #[inline]
  pub fn set_title(&self, title: &str) {
    self.window.set_title(title)
  }

  /// Modifies the menu of the window.
  ///
  /// ## Platform-specific
  ///
  /// - **Windows:** Unsupported.

  #[inline]
  pub fn set_menu(&self, menu: Option<MenuBar>) {
    if let Some(menu) = menu {
      self.window.set_menu(Some(menu.0.menu_platform))
    } else {
      self.window.set_menu(None)
    }
  }

  /// Modifies the window's visibility.
  ///
  /// If `false`, this will hide the window. If `true`, this will show the window.
  /// ## Platform-specific
  ///
  /// - **Android:** Unsupported.
  /// - **iOS:** Can only be called on the main thread.
  #[inline]
  pub fn set_visible(&self, visible: bool) {
    self.window.set_visible(visible)
  }

  /// Bring the window to front and focus.
  ///
  /// ## Platform-specific
  ///
  /// - **iOS / Android:** Unsupported.
  #[inline]
  pub fn set_focus(&self) {
    self.window.set_focus()
  }

  /// Sets whether the window is resizable or not.
  ///
  /// Note that making the window unresizable doesn't exempt you from handling `Resized`, as that event can still be
  /// triggered by DPI scaling, entering fullscreen mode, etc.
  ///
  /// ## Platform-specific
  ///
  /// This only has an effect on desktop platforms.
  ///
  /// Due to a bug in XFCE, this has no effect on Xfwm.
  ///
  /// ## Platform-specific
  ///
  /// - **iOS / Android:** Unsupported.
  #[inline]
  pub fn set_resizable(&self, resizable: bool) {
    self.window.set_resizable(resizable)
  }

  /// Sets the window to minimized or back
  ///
  /// ## Platform-specific
  ///
  /// - **iOS / Android:** Unsupported.
  #[inline]
  pub fn set_minimized(&self, minimized: bool) {
    self.window.set_minimized(minimized);
  }

  /// Sets the window to maximized or back.
  ///
  /// ## Platform-specific
  ///
  /// - **iOS / Android:** Unsupported.
  #[inline]
  pub fn set_maximized(&self, maximized: bool) {
    self.window.set_maximized(maximized)
  }

  /// Gets the window's current maximized state.
  ///
  /// ## Platform-specific
  ///
  /// - **iOS / Android:** Unsupported.
  #[inline]
  pub fn is_maximized(&self) -> bool {
    self.window.is_maximized()
  }

  /// Gets the window's current vibility state.
  ///
  /// ## Platform-specific
  ///
  /// - **iOS / Android:** Unsupported.
  #[inline]
  pub fn is_visible(&self) -> bool {
    self.window.is_visible()
  }

  /// Gets the window's current resizable state.
  ///
  /// ## Platform-specific
  ///
  /// - **iOS / Android:** Unsupported.
  #[inline]
  pub fn is_resizable(&self) -> bool {
    self.window.is_resizable()
  }

  /// Gets the window's current decoration state.
  ///
  /// ## Platform-specific
  ///
  /// - **iOS / Android:** Unsupported.
  pub fn is_decorated(&self) -> bool {
    self.window.is_decorated()
  }

  /// Sets the window to fullscreen or back.
  ///
  /// ## Platform-specific
  ///
  /// - **macOS:** `Fullscreen::Exclusive` provides true exclusive mode with a
  ///   video mode change. *Caveat!* macOS doesn't provide task switching (or
  ///   spaces!) while in exclusive fullscreen mode. This mode should be used
  ///   when a video mode change is desired, but for a better user experience,
  ///   borderless fullscreen might be preferred.
  ///
  ///   `Fullscreen::Borderless` provides a borderless fullscreen window on a
  ///   separate space. This is the idiomatic way for fullscreen games to work
  ///   on macOS. See `WindowExtMacOs::set_simple_fullscreen` if
  ///   separate spaces are not preferred.
  ///
  ///   The dock and the menu bar are always disabled in fullscreen mode.
  /// - **iOS:** Can only be called on the main thread.
  /// - **Windows:** Screen saver is disabled in fullscreen mode.
  /// - **Android:** Unsupported.
  #[inline]
  pub fn set_fullscreen(&self, fullscreen: Option<Fullscreen>) {
    self.window.set_fullscreen(fullscreen)
  }

  /// Gets the window's current fullscreen state.
  ///
  /// ## Platform-specific
  ///
  /// - **iOS:** Can only be called on the main thread.
  /// - **Android:** Will always return `None`.
  #[inline]
  pub fn fullscreen(&self) -> Option<Fullscreen> {
    self.window.fullscreen()
  }

  /// Turn window decorations on or off.
  ///
  /// ## Platform-specific
  ///
  /// - **iOS / Android:** Unsupported.
  ///
  /// [`setPrefersStatusBarHidden`]: https://developer.apple.com/documentation/uikit/uiviewcontroller/1621440-prefersstatusbarhidden?language=objc
  #[inline]
  pub fn set_decorations(&self, decorations: bool) {
    self.window.set_decorations(decorations)
  }

  /// Change whether or not the window will always be on top of other windows.
  ///
  /// ## Platform-specific
  ///
  /// - **iOS / Android:** Unsupported.
  #[inline]
  pub fn set_always_on_top(&self, always_on_top: bool) {
    self.window.set_always_on_top(always_on_top)
  }

  /// Sets the window icon. On Windows and Linux, this is typically the small icon in the top-left
  /// corner of the title bar.
  ///
  /// ## Platform-specific
  ///
  /// - **iOS / Android / macOS:** Unsupported.
  ///
  /// On Windows, this sets `ICON_SMALL`. The base size for a window icon is 16x16, but it's
  /// recommended to account for screen scaling and pick a multiple of that, i.e. 32x32.
  #[inline]
  pub fn set_window_icon(&self, window_icon: Option<Icon>) {
    self.window.set_window_icon(window_icon)
  }

  /// Sets location of IME candidate box in client area coordinates relative to the top left.
  ///
  /// ## Platform-specific
  ///
  /// - **iOS / Android:** Unsupported.
  #[inline]
  pub fn set_ime_position<P: Into<Position>>(&self, position: P) {
    self.window.set_ime_position(position.into())
  }

  /// Requests user attention to the window, this has no effect if the application
  /// is already focused. How requesting for user attention manifests is platform dependent,
  /// see `UserAttentionType` for details.
  ///
  /// Providing `None` will unset the request for user attention. Unsetting the request for
  /// user attention might not be done automatically by the WM when the window receives input.
  ///
  /// ## Platform-specific
  ///
  /// - **iOS / Android:** Unsupported.
  /// - **macOS:** `None` has no effect.
  /// - **Linux:** Urgency levels have the same effect.
  #[inline]
  pub fn request_user_attention(&self, request_type: Option<UserAttentionType>) {
    self.window.request_user_attention(request_type)
  }

  /// Hides the menu associated with the window
  ///
  /// ## Platform-specific
  ///
  /// - **macOs/ iOS / Android:** Unsupported.
  #[inline]
  pub fn hide_menu(&self) {
    self.window.hide_menu();
  }

  /// Shows the menu associated with the window
  ///
  /// ## Platform-specific
  ///
  /// - **macOs/ iOS / Android:** Unsupported.
  #[inline]
  pub fn show_menu(&self) {
    self.window.show_menu();
  }
<<<<<<< HEAD

  /// Gets the visibilty of the window menu.
  ///
  /// ## Platform-specific
  ///
  /// - **iOS / Android:** Unsupported.
  pub fn is_menu_visible(&self) -> bool {
    self.window.is_menu_visible()
  }

  /// Whether to show the window icon in the task bar or not.
  ///
  /// ## Platform-specific
  ///
  /// - **iOS / Android:** Unsupported.
  ///
  /// On macOS, you need to change the activation policy with
  /// `event_loop.set_activation_policy(ActivationPolicy::Accessory);`
  /// The `set_skip_taskbar` have no effect.
  ///
  pub fn set_skip_taskbar(&self, skip: bool) {
    self.window.set_skip_taskbar(skip);
  }
=======
>>>>>>> e0bfa021
}

/// Cursor functions.
impl Window {
  /// Modifies the cursor icon of the window.
  ///
  /// ## Platform-specific
  ///
  /// - **iOS / Android:** Unsupported.
  #[inline]
  pub fn set_cursor_icon(&self, cursor: CursorIcon) {
    self.window.set_cursor_icon(cursor);
  }

  /// Changes the position of the cursor in window coordinates.
  ///
  /// ## Platform-specific
  ///
  /// - **iOS / Android:** Always returns an [`ExternalError::NotSupported`].
  #[inline]
  pub fn set_cursor_position<P: Into<Position>>(&self, position: P) -> Result<(), ExternalError> {
    self.window.set_cursor_position(position.into())
  }

  /// Grabs the cursor, preventing it from leaving the window.
  ///
  /// There's no guarantee that the cursor will be hidden. You should
  /// hide it by yourself if you want so.
  ///
  /// ## Platform-specific
  ///
  /// - **macOS:** This locks the cursor in a fixed location, which looks visually awkward.
  /// - **iOS / Android:** Always returns an [`ExternalError::NotSupported`].
  #[inline]
  pub fn set_cursor_grab(&self, grab: bool) -> Result<(), ExternalError> {
    self.window.set_cursor_grab(grab)
  }

  /// Modifies the cursor's visibility.
  ///
  /// If `false`, this will hide the cursor. If `true`, this will show the cursor.
  ///
  /// ## Platform-specific
  ///
  /// - **Windows:** The cursor is only hidden within the confines of the window.
  /// - **macOS:** The cursor is hidden as long as the window has input focus, even if the cursor is
  ///   outside of the window.
  /// - **iOS / Android:** Unsupported.
  #[inline]
  pub fn set_cursor_visible(&self, visible: bool) {
    self.window.set_cursor_visible(visible)
  }

  /// Moves the window with the left mouse button until the button is released.
  ///
  /// There's no guarantee that this will work unless the left mouse button was pressed
  /// immediately before this function is called.
  ///
  /// ## Platform-specific
  ///
  /// - **macOS:** May prevent the button release event to be triggered.
  /// - **iOS / Android:** Always returns an [`ExternalError::NotSupported`].
  #[inline]
  pub fn drag_window(&self) -> Result<(), ExternalError> {
    self.window.drag_window()
  }
}

/// Monitor info functions.
impl Window {
  /// Returns the monitor on which the window currently resides.
  ///
  /// Returns `None` if current monitor can't be detected.
  ///
  /// ## Platform-specific
  ///
  /// **iOS:** Can only be called on the main thread.
  #[inline]
  pub fn current_monitor(&self) -> Option<MonitorHandle> {
    self.window.current_monitor()
  }

  /// Returns the list of all the monitors available on the system.
  ///
  /// This is the same as `EventLoopWindowTarget::available_monitors`, and is provided for convenience.
  ///
  /// ## Platform-specific
  ///
  /// **iOS:** Can only be called on the main thread.
  #[inline]
  pub fn available_monitors(&self) -> impl Iterator<Item = MonitorHandle> {
    self
      .window
      .available_monitors()
      .into_iter()
      .map(|inner| MonitorHandle { inner })
  }

  /// Returns the primary monitor of the system.
  ///
  /// Returns `None` if it can't identify any monitor as a primary one.
  ///
  /// This is the same as `EventLoopWindowTarget::primary_monitor`, and is provided for convenience.
  ///
  /// ## Platform-specific
  ///
  /// **iOS:** Can only be called on the main thread.
  #[inline]
  pub fn primary_monitor(&self) -> Option<MonitorHandle> {
    self.window.primary_monitor()
  }
}

// Safety: objc runtime calls are unsafe
unsafe impl raw_window_handle::HasRawWindowHandle for Window {
  /// Returns a `raw_window_handle::RawWindowHandle` for the Window
  ///
  /// ## Platform-specific
  ///
  /// - **Android:** Only available after receiving the Resumed event and before Suspended. *If you*
  /// *try to get the handle outside of that period, this function will panic*!
  fn raw_window_handle(&self) -> raw_window_handle::RawWindowHandle {
    self.window.raw_window_handle()
  }
}

/// Describes the appearance of the mouse cursor.
#[derive(Debug, Copy, Clone, PartialEq, Eq, Hash)]
#[cfg_attr(feature = "serde", derive(Serialize, Deserialize))]
pub enum CursorIcon {
  /// The platform-dependent default cursor.
  Default,
  /// A simple crosshair.
  Crosshair,
  /// A hand (often used to indicate links in web browsers).
  Hand,
  /// Self explanatory.
  Arrow,
  /// Indicates something is to be moved.
  Move,
  /// Indicates text that may be selected or edited.
  Text,
  /// Program busy indicator.
  Wait,
  /// Help indicator (often rendered as a "?")
  Help,
  /// Progress indicator. Shows that processing is being done. But in contrast
  /// with "Wait" the user may still interact with the program. Often rendered
  /// as a spinning beach ball, or an arrow with a watch or hourglass.
  Progress,

  /// Cursor showing that something cannot be done.
  NotAllowed,
  ContextMenu,
  Cell,
  VerticalText,
  Alias,
  Copy,
  NoDrop,
  /// Indicates something can be grabbed.
  Grab,
  /// Indicates something is grabbed.
  Grabbing,
  AllScroll,
  ZoomIn,
  ZoomOut,

  /// Indicate that some edge is to be moved. For example, the 'SeResize' cursor
  /// is used when the movement starts from the south-east corner of the box.
  EResize,
  NResize,
  NeResize,
  NwResize,
  SResize,
  SeResize,
  SwResize,
  WResize,
  EwResize,
  NsResize,
  NeswResize,
  NwseResize,
  ColResize,
  RowResize,
}

impl Default for CursorIcon {
  fn default() -> Self {
    CursorIcon::Default
  }
}

/// Fullscreen modes.
#[derive(Clone, Debug, PartialEq)]
pub enum Fullscreen {
  Exclusive(VideoMode),

  /// Providing `None` to `Borderless` will fullscreen on the current monitor.
  Borderless(Option<MonitorHandle>),
}

#[derive(Clone, Copy, Debug, PartialEq)]
pub enum Theme {
  Light,
  Dark,
}

#[derive(Debug, Clone, Copy, PartialEq)]
pub enum UserAttentionType {
  /// ## Platform-specific
  /// - **macOS:** Bounces the dock icon until the application is in focus.
  /// - **Windows:** Flashes both the window and the taskbar button until the application is in focus.
  Critical,
  /// ## Platform-specific
  /// - **macOS:** Bounces the dock icon once.
  /// - **Windows:** Flashes the taskbar button until the application is in focus.
  Informational,
}

impl Default for UserAttentionType {
  fn default() -> Self {
    UserAttentionType::Informational
  }
}<|MERGE_RESOLUTION|>--- conflicted
+++ resolved
@@ -820,32 +820,16 @@
   pub fn show_menu(&self) {
     self.window.show_menu();
   }
-<<<<<<< HEAD
 
   /// Gets the visibilty of the window menu.
   ///
   /// ## Platform-specific
   ///
   /// - **iOS / Android:** Unsupported.
+  /// - **macOS:** Always return true, as the menu is always visible.
   pub fn is_menu_visible(&self) -> bool {
     self.window.is_menu_visible()
   }
-
-  /// Whether to show the window icon in the task bar or not.
-  ///
-  /// ## Platform-specific
-  ///
-  /// - **iOS / Android:** Unsupported.
-  ///
-  /// On macOS, you need to change the activation policy with
-  /// `event_loop.set_activation_policy(ActivationPolicy::Accessory);`
-  /// The `set_skip_taskbar` have no effect.
-  ///
-  pub fn set_skip_taskbar(&self, skip: bool) {
-    self.window.set_skip_taskbar(skip);
-  }
-=======
->>>>>>> e0bfa021
 }
 
 /// Cursor functions.
