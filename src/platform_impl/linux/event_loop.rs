// Copyright 2019-2021 Tauri Programme within The Commons Conservancy
// SPDX-License-Identifier: Apache-2.0

use std::{
  cell::RefCell,
  collections::{HashSet, VecDeque},
  error::Error,
  process,
  rc::Rc,
  sync::mpsc::SendError,
  time::Instant,
};

use gdk::{Cursor, CursorType, EventKey, EventMask, WindowEdge, WindowState};
use gio::{prelude::*, Cancellable};
use glib::{source::Priority, Continue, MainContext};
use gtk::{prelude::*, AboutDialog, Inhibit};

use crate::{
  accelerator::AcceleratorId,
  dpi::{LogicalPosition, LogicalSize},
  event::{ElementState, Event, MouseButton, StartCause, WindowEvent},
  event_loop::{ControlFlow, EventLoopClosed, EventLoopWindowTarget as RootELW},
  keyboard::ModifiersState,
  menu::{MenuItem, MenuType},
  monitor::MonitorHandle as RootMonitorHandle,
  platform_impl::platform::{window::hit_test, DEVICE_ID},
  window::{CursorIcon, Fullscreen, WindowId as RootWindowId},
};

use super::{
  keyboard,
  monitor::MonitorHandle,
  window::{WindowId, WindowRequest},
};

#[derive(Clone)]
pub struct EventLoopWindowTarget<T> {
  /// Gdk display
  pub(crate) display: gdk::Display,
  /// Gtk application
  pub(crate) app: gtk::Application,
  /// Window Ids of the application
  pub(crate) windows: Rc<RefCell<HashSet<WindowId>>>,
  /// Window requests sender
  pub(crate) window_requests_tx: glib::Sender<(WindowId, WindowRequest)>,
  _marker: std::marker::PhantomData<T>,
}

impl<T> EventLoopWindowTarget<T> {
  #[inline]
  pub fn available_monitors(&self) -> VecDeque<MonitorHandle> {
    let mut handles = VecDeque::new();
    let display = &self.display;
    let numbers = display.n_monitors();

    for i in 0..numbers {
      let monitor = MonitorHandle::new(display, i);
      handles.push_back(monitor);
    }

    handles
  }

  #[inline]
  pub fn primary_monitor(&self) -> Option<RootMonitorHandle> {
    let screen = self.display.default_screen();
    #[allow(deprecated)] // Gtk3 Window only accepts Gdkscreen
    let number = screen.primary_monitor();
    let handle = MonitorHandle::new(&self.display, number);
    Some(RootMonitorHandle { inner: handle })
  }
}

pub struct EventLoop<T: 'static> {
  /// Window target.
  window_target: RootELW<T>,
  /// User event sender for EventLoopProxy
  user_event_tx: glib::Sender<T>,
  /// Event queue of EventLoop
  events: crossbeam_channel::Receiver<Event<'static, T>>,
  /// Draw queue of EventLoop
  draws: crossbeam_channel::Receiver<WindowId>,
}

impl<T: 'static> EventLoop<T> {
  pub fn new() -> EventLoop<T> {
    assert_is_main_thread("new_any_thread");
    EventLoop::new_any_thread()
  }

  pub fn new_any_thread() -> EventLoop<T> {
    let context = MainContext::default();
    context
      .with_thread_default(|| EventLoop::new_gtk().expect("Failed to initialize gtk backend!"))
      .expect("Failed to initialize gtk backend!")
  }

  fn new_gtk() -> Result<EventLoop<T>, Box<dyn Error>> {
    let context = MainContext::default();
    let app = gtk::Application::new(None, gio::ApplicationFlags::empty());
    let app_ = app.clone();
    let cancellable: Option<&Cancellable> = None;
    app.register(cancellable)?;

    // Send StartCause::Init event
    let (event_tx, event_rx) = crossbeam_channel::unbounded();
    let (draw_tx, draw_rx) = crossbeam_channel::unbounded();
    let event_tx_ = event_tx.clone();
    app.connect_activate(move |_| {
      if let Err(e) = event_tx_.send(Event::NewEvents(StartCause::Init)) {
        log::warn!("Failed to send init event to event channel: {}", e);
      }
    });

    // Create event loop window target.
    let (window_requests_tx, window_requests_rx) = glib::MainContext::channel(Priority::default());
    let window_requests_tx_ = window_requests_tx.clone();
    let display = gdk::Display::default()
      .expect("GdkDisplay not found. This usually means `gkt_init` hasn't called yet.");
    let window_target = EventLoopWindowTarget {
      display,
      app,
      windows: Rc::new(RefCell::new(HashSet::new())),
      window_requests_tx,
      _marker: std::marker::PhantomData,
    };

    // Create user event channel
    let (user_event_tx, user_event_rx) = glib::MainContext::channel(Priority::default());
    let event_tx_ = event_tx.clone();
    user_event_rx.attach(Some(&context), move |event| {
      if let Err(e) = event_tx_.send(Event::UserEvent(event)) {
        log::warn!("Failed to send user event to event channel: {}", e);
      }
      Continue(true)
    });

    // Window Request
    window_requests_rx.attach(Some(&context), move |(id, request)| {
      if let Some(window) = app_.window_by_id(id.0) {
        match request {
          WindowRequest::Title(title) => window.set_title(&title),
          WindowRequest::Position((x, y)) => window.move_(x, y),
          WindowRequest::Size((w, h)) => window.resize(w, h),
          WindowRequest::MinSize((min_width, min_height)) => {
            let picky_none: Option<&gtk::Window> = None;
            window.set_geometry_hints(
              picky_none,
              Some(&gdk::Geometry::new(
                min_width,
                min_height,
                0,
                0,
                0,
                0,
                0,
                0,
                0f64,
                0f64,
                gdk::Gravity::Center,
              )),
              gdk::WindowHints::MIN_SIZE,
            )
          }
          WindowRequest::MaxSize((max_width, max_height)) => {
            let picky_none: Option<&gtk::Window> = None;
            window.set_geometry_hints(
              picky_none,
              Some(&gdk::Geometry::new(
                0,
                0,
                max_width,
                max_height,
                0,
                0,
                0,
                0,
                0f64,
                0f64,
                gdk::Gravity::Center,
              )),
              gdk::WindowHints::MAX_SIZE,
            )
          }
          WindowRequest::Visible(visible) => {
            if visible {
              window.show_all();
            } else {
              window.hide();
            }
          }
          WindowRequest::Focus => {
            // FIXME: replace with present_with_timestamp
            window.present();
          }
          WindowRequest::Resizable(resizable) => window.set_resizable(resizable),
          WindowRequest::Minimized(minimized) => {
            if minimized {
              window.iconify();
            } else {
              window.deiconify();
            }
          }
          WindowRequest::Maximized(maximized) => {
            if maximized {
              window.maximize();
            } else {
              window.unmaximize();
            }
          }
          WindowRequest::DragWindow => {
            let display = window.display();
            if let Some(cursor) = display
              .default_seat()
              .and_then(|device_manager| device_manager.pointer())
            {
              let (_, x, y) = cursor.position();
              window.begin_move_drag(1, x, y, 0);
            }
          }
          WindowRequest::Fullscreen(fullscreen) => match fullscreen {
            Some(f) => {
<<<<<<< HEAD
              if let Fullscreen::Borderless(Some(monitor)) = f {
                let number = monitor.inner.number;
                let screen = window.display().default_screen();
                window.fullscreen_on_monitor(&screen, number);
=======
              if let Fullscreen::Borderless(m) = f {
                if let Some(monitor) = m {
                  let number = monitor.inner.number;
                  let screen = window.display().default_screen();
                  window.fullscreen_on_monitor(&screen, number);
                } else {
                  window.fullscreen();
                }
>>>>>>> 11dac102
              }
            }
            None => window.unfullscreen(),
          },
          WindowRequest::Decorations(decorations) => window.set_decorated(decorations),
          WindowRequest::AlwaysOnTop(always_on_top) => window.set_keep_above(always_on_top),
          WindowRequest::WindowIcon(window_icon) => {
            if let Some(icon) = window_icon {
              window.set_icon(Some(&icon.inner.into()));
            }
          }
          WindowRequest::UserAttention(request_type) => {
            window.set_urgency_hint(request_type.is_some())
          }
          WindowRequest::SetSkipTaskbar(skip) => {
            window.set_skip_taskbar_hint(skip);
            window.set_skip_pager_hint(skip)
          }
          WindowRequest::CursorIcon(cursor) => {
            if let Some(gdk_window) = window.window() {
              let display = window.display();
              match cursor {
                Some(cr) => gdk_window.set_cursor(
                  Cursor::from_name(
                    &display,
                    match cr {
                      CursorIcon::Crosshair => "crosshair",
                      CursorIcon::Hand => "pointer",
                      CursorIcon::Arrow => "crosshair",
                      CursorIcon::Move => "move",
                      CursorIcon::Text => "text",
                      CursorIcon::Wait => "wait",
                      CursorIcon::Help => "help",
                      CursorIcon::Progress => "progress",
                      CursorIcon::NotAllowed => "not-allowed",
                      CursorIcon::ContextMenu => "context-menu",
                      CursorIcon::Cell => "cell",
                      CursorIcon::VerticalText => "vertical-text",
                      CursorIcon::Alias => "alias",
                      CursorIcon::Copy => "copy",
                      CursorIcon::NoDrop => "no-drop",
                      CursorIcon::Grab => "grab",
                      CursorIcon::Grabbing => "grabbing",
                      CursorIcon::AllScroll => "all-scroll",
                      CursorIcon::ZoomIn => "zoom-in",
                      CursorIcon::ZoomOut => "zoom-out",
                      CursorIcon::EResize => "e-resize",
                      CursorIcon::NResize => "n-resize",
                      CursorIcon::NeResize => "ne-resize",
                      CursorIcon::NwResize => "nw-resize",
                      CursorIcon::SResize => "s-resize",
                      CursorIcon::SeResize => "se-resize",
                      CursorIcon::SwResize => "sw-resize",
                      CursorIcon::WResize => "w-resize",
                      CursorIcon::EwResize => "ew-resize",
                      CursorIcon::NsResize => "ns-resize",
                      CursorIcon::NeswResize => "nesw-resize",
                      CursorIcon::NwseResize => "nwse-resize",
                      CursorIcon::ColResize => "col-resize",
                      CursorIcon::RowResize => "row-resize",
                      CursorIcon::Default => "default",
                    },
                  )
                  .as_ref(),
                ),
                None => gdk_window
                  .set_cursor(Cursor::for_display(&display, CursorType::BlankCursor).as_ref()),
              }
            };
          }
          WindowRequest::WireUpEvents => {
            window.add_events(
              EventMask::POINTER_MOTION_MASK
                | EventMask::BUTTON1_MOTION_MASK
                | EventMask::BUTTON_PRESS_MASK
                | EventMask::TOUCH_MASK
                | EventMask::STRUCTURE_MASK
                | EventMask::FOCUS_CHANGE_MASK,
            );

            // Resizing `decorations: false` aka borderless
            window.connect_motion_notify_event(|window, event| {
              if !window.is_decorated() && window.is_resizable() {
                if let Some(window) = window.window() {
                  let (cx, cy) = event.root();
                  let edge = hit_test(&window, cx, cy);
                  window.set_cursor(
                    Cursor::from_name(
                      &window.display(),
                      match edge {
                        WindowEdge::North => "n-resize",
                        WindowEdge::South => "s-resize",
                        WindowEdge::East => "e-resize",
                        WindowEdge::West => "w-resize",
                        WindowEdge::NorthWest => "nw-resize",
                        WindowEdge::NorthEast => "ne-resize",
                        WindowEdge::SouthEast => "se-resize",
                        WindowEdge::SouthWest => "sw-resize",
                        _ => "default",
                      },
                    )
                    .as_ref(),
                  );
                }
              }
              Inhibit(false)
            });
            window.connect_button_press_event(|window, event| {
              if !window.is_decorated() && window.is_resizable() && event.button() == 1 {
                if let Some(window) = window.window() {
                  let (cx, cy) = event.root();
                  let result = hit_test(&window, cx, cy);

                  // Ignore the `__Unknown` variant so the window receives the click correctly if it is not on the edges.
                  match result {
                    WindowEdge::__Unknown(_) => (),
                    _ => {
                      // FIXME: calling `window.begin_resize_drag` uses the default cursor, it should show a resizing cursor instead
                      window.begin_resize_drag(result, 1, cx as i32, cy as i32, event.time())
                    }
                  }
                }
              }

              Inhibit(false)
            });
            window.connect_touch_event(|window, event| {
              if !window.is_decorated() && window.is_resizable() {
                if let Some(window) = window.window() {
                  if let Some((cx, cy)) = event.root_coords() {
                    if let Some(device) = event.device() {
                      let result = hit_test(&window, cx, cy);

                      // Ignore the `__Unknown` variant so the window receives the click correctly if it is not on the edges.
                      match result {
                        WindowEdge::__Unknown(_) => (),
                        _ => window.begin_resize_drag_for_device(
                          result,
                          &device,
                          0,
                          cx as i32,
                          cy as i32,
                          event.time(),
                        ),
                      }
                    }
                  }
                }
              }

              Inhibit(false)
            });

            let tx_clone = event_tx.clone();
            window.connect_delete_event(move |_, _| {
              if let Err(e) = tx_clone.send(Event::WindowEvent {
                window_id: RootWindowId(id),
                event: WindowEvent::CloseRequested,
              }) {
                log::warn!("Failed to send window close event to event channel: {}", e);
              }
              Inhibit(true)
            });

            let tx_clone = event_tx.clone();
            window.connect_configure_event(move |window, event| {
              let scale_factor = window.scale_factor();

              let (x, y) = event.position();
              if let Err(e) = tx_clone.send(Event::WindowEvent {
                window_id: RootWindowId(id),
                event: WindowEvent::Moved(
                  LogicalPosition::new(x, y).to_physical(scale_factor as f64),
                ),
              }) {
                log::warn!("Failed to send window moved event to event channel: {}", e);
              }

              let (w, h) = event.size();
              if let Err(e) = tx_clone.send(Event::WindowEvent {
                window_id: RootWindowId(id),
                event: WindowEvent::Resized(
                  LogicalSize::new(w, h).to_physical(scale_factor as f64),
                ),
              }) {
                log::warn!(
                  "Failed to send window resized event to event channel: {}",
                  e
                );
              }
              false
            });

            let tx_clone = event_tx.clone();
            window.connect_focus_in_event(move |_, _| {
              if let Err(e) = tx_clone.send(Event::WindowEvent {
                window_id: RootWindowId(id),
                event: WindowEvent::Focused(true),
              }) {
                log::warn!(
                  "Failed to send window focus-in event to event channel: {}",
                  e
                );
              }
              Inhibit(false)
            });

            let tx_clone = event_tx.clone();
            window.connect_focus_out_event(move |_, _| {
              if let Err(e) = tx_clone.send(Event::WindowEvent {
                window_id: RootWindowId(id),
                event: WindowEvent::Focused(false),
              }) {
                log::warn!(
                  "Failed to send window focus-out event to event channel: {}",
                  e
                );
              }
              Inhibit(false)
            });

            let tx_clone = event_tx.clone();
            window.connect_destroy_event(move |_, _| {
              if let Err(e) = tx_clone.send(Event::WindowEvent {
                window_id: RootWindowId(id),
                event: WindowEvent::Destroyed,
              }) {
                log::warn!(
                  "Failed to send window destroyed event to event channel: {}",
                  e
                );
              }
              Inhibit(false)
            });

            let tx_clone = event_tx.clone();
            window.connect_enter_notify_event(move |_, _| {
              if let Err(e) = tx_clone.send(Event::WindowEvent {
                window_id: RootWindowId(id),
                event: WindowEvent::CursorEntered {
                  device_id: DEVICE_ID,
                },
              }) {
                log::warn!(
                  "Failed to send cursor entered event to event channel: {}",
                  e
                );
              }
              Inhibit(false)
            });

            let tx_clone = event_tx.clone();
            window.connect_motion_notify_event(move |window, motion| {
              if let Some(cursor) = motion.device() {
                let scale_factor = window.scale_factor();
                let (_, x, y) = cursor.window_at_position();
                if let Err(e) = tx_clone.send(Event::WindowEvent {
                  window_id: RootWindowId(id),
                  event: WindowEvent::CursorMoved {
                    position: LogicalPosition::new(x, y).to_physical(scale_factor as f64),
                    device_id: DEVICE_ID,
                    // this field is depracted so it is fine to pass empty state
                    modifiers: ModifiersState::empty(),
                  },
                }) {
                  log::warn!("Failed to send cursor moved event to event channel: {}", e);
                }
              }
              Inhibit(false)
            });

            let tx_clone = event_tx.clone();
            window.connect_leave_notify_event(move |_, _| {
              if let Err(e) = tx_clone.send(Event::WindowEvent {
                window_id: RootWindowId(id),
                event: WindowEvent::CursorLeft {
                  device_id: DEVICE_ID,
                },
              }) {
                log::warn!("Failed to send cursor left event to event channel: {}", e);
              }
              Inhibit(false)
            });

            let tx_clone = event_tx.clone();
            window.connect_button_press_event(move |_, event| {
              let button = event.button();
              if let Err(e) = tx_clone.send(Event::WindowEvent {
                window_id: RootWindowId(id),
                event: WindowEvent::MouseInput {
                  button: match button {
                    1 => MouseButton::Left,
                    2 => MouseButton::Middle,
                    3 => MouseButton::Right,
                    _ => MouseButton::Other(button as u16),
                  },
                  state: ElementState::Pressed,
                  device_id: DEVICE_ID,
                  // this field is depracted so it is fine to pass empty state
                  modifiers: ModifiersState::empty(),
                },
              }) {
                log::warn!(
                  "Failed to send mouse input preseed event to event channel: {}",
                  e
                );
              }
              Inhibit(false)
            });

            let tx_clone = event_tx.clone();
            window.connect_button_release_event(move |_, event| {
              let button = event.button();
              if let Err(e) = tx_clone.send(Event::WindowEvent {
                window_id: RootWindowId(id),
                event: WindowEvent::MouseInput {
                  button: match button {
                    1 => MouseButton::Left,
                    2 => MouseButton::Middle,
                    3 => MouseButton::Right,
                    _ => MouseButton::Other(button as u16),
                  },
                  state: ElementState::Released,
                  device_id: DEVICE_ID,
                  // this field is depracted so it is fine to pass empty state
                  modifiers: ModifiersState::empty(),
                },
              }) {
                log::warn!(
                  "Failed to send mouse input released event to event channel: {}",
                  e
                );
              }
              Inhibit(false)
            });

            let tx_clone = event_tx.clone();
            let keyboard_handler = Rc::new(move |event_key: EventKey, element_state| {
              // if we have a modifier lets send it
              let mut mods = keyboard::get_modifiers(event_key.clone());
              if !mods.is_empty() {
                // if we release the modifier tell the world
                if ElementState::Released == element_state {
                  mods = ModifiersState::empty();
                }

                if let Err(e) = tx_clone.send(Event::WindowEvent {
                  window_id: RootWindowId(id),
                  event: WindowEvent::ModifiersChanged(mods),
                }) {
                  log::warn!(
                    "Failed to send modifiers changed event to event channel: {}",
                    e
                  );
                } else {
                  // stop here we don't want to send the key event
                  // as we emit the `ModifiersChanged`
                  return Continue(true);
                }
              }

              // todo: implement repeat?
              let event = keyboard::make_key_event(&event_key, false, None, element_state);

              if let Some(event) = event {
                if let Err(e) = tx_clone.send(Event::WindowEvent {
                  window_id: RootWindowId(id),
                  event: WindowEvent::KeyboardInput {
                    device_id: DEVICE_ID,
                    event,
                    is_synthetic: false,
                  },
                }) {
                  log::warn!("Failed to send keyboard event to event channel: {}", e);
                }
              }
              Continue(true)
            });

            let tx_clone = event_tx.clone();
            // TODO Add actual IME from system
            let ime = gtk::IMContextSimple::default();
            ime.set_client_window(window.window().as_ref());
            ime.focus_in();
            ime.connect_commit(move |_, s| {
              if let Err(e) = tx_clone.send(Event::WindowEvent {
                window_id: RootWindowId(id),
                event: WindowEvent::ReceivedImeText(s.to_string()),
              }) {
                log::warn!(
                  "Failed to send received IME text event to event channel: {}",
                  e
                );
              }
            });

            let handler = keyboard_handler.clone();
            window.connect_key_press_event(move |_, event_key| {
              handler(event_key.to_owned(), ElementState::Pressed);
              ime.filter_keypress(event_key);

              Inhibit(false)
            });
<<<<<<< HEAD

            let handler = keyboard_handler.clone();
            window.connect_key_release_event(move |_, event_key| {
              handler(event_key.to_owned(), ElementState::Released);
              Inhibit(false)
            });

=======

            let handler = keyboard_handler.clone();
            window.connect_key_release_event(move |_, event_key| {
              handler(event_key.to_owned(), ElementState::Released);
              Inhibit(false)
            });

>>>>>>> 11dac102
            let tx_clone = event_tx.clone();
            window.connect_window_state_event(move |window, event| {
              let state = event.changed_mask();
              if state.contains(WindowState::ICONIFIED) || state.contains(WindowState::MAXIMIZED) {
                let scale_factor = window.scale_factor();

                let (x, y) = window.position();
                if let Err(e) = tx_clone.send(Event::WindowEvent {
                  window_id: RootWindowId(id),
                  event: WindowEvent::Moved(
                    LogicalPosition::new(x, y).to_physical(scale_factor as f64),
                  ),
                }) {
                  log::warn!("Failed to send window moved event to event channel: {}", e);
                }

                let (w, h) = window.size();
                if let Err(e) = tx_clone.send(Event::WindowEvent {
                  window_id: RootWindowId(id),
                  event: WindowEvent::Resized(
                    LogicalSize::new(w, h).to_physical(scale_factor as f64),
                  ),
                }) {
                  log::warn!(
                    "Failed to send window resized event to event channel: {}",
                    e
                  );
                }
              }
              Inhibit(false)
            });
          }
          WindowRequest::Redraw => {
            if let Err(e) = draw_tx.send(id) {
              log::warn!("Failed to send redraw event to event channel: {}", e);
            }

            window.queue_draw();
          }
          WindowRequest::Menu(m) => match m {
            (None, Some(menu_id)) => {
              if let Err(e) = event_tx.send(Event::MenuEvent {
                window_id: Some(RootWindowId(id)),
                menu_id,
                origin: MenuType::MenuBar,
              }) {
                log::warn!("Failed to send menu event to event channel: {}", e);
              }
            }
            (Some(MenuItem::About(_)), None) => {
              let about = AboutDialog::new();
              about.show_all();
              app_.add_window(&about);
            }
            (Some(MenuItem::Hide), None) => window.hide(),
            (Some(MenuItem::CloseWindow), None) => window.close(),
            (Some(MenuItem::Quit), None) => {
              if let Err(e) = event_tx.send(Event::LoopDestroyed) {
                log::warn!(
                  "Failed to send loop destroyed event to event channel: {}",
                  e
                );
              }
            }
            (Some(MenuItem::EnterFullScreen), None) => {
              let state = window.window().unwrap().state();
              if state.contains(WindowState::FULLSCREEN) {
                window.unfullscreen();
              } else {
                window.fullscreen();
              }
            }
            (Some(MenuItem::Minimize), None) => window.iconify(),
            _ => {}
          },
          WindowRequest::SetMenu((window_menu, accel_group, mut menubar)) => {
            if let Some(window_menu) = window_menu {
              // remove all existing elements as we overwrite
              // but we keep same menubar reference
              for i in menubar.children() {
                menubar.remove(&i);
              }
              // create all new elements
              window_menu.generate_menu(&mut menubar, &window_requests_tx_, &accel_group, id);
              // make sure all newly added elements are visible
              menubar.show_all();
            }
          }
          WindowRequest::GlobalHotKey(_hotkey_id) => {}
        }
      } else if id == WindowId::dummy() {
        match request {
          WindowRequest::GlobalHotKey(hotkey_id) => {
            if let Err(e) = event_tx.send(Event::GlobalShortcutEvent(AcceleratorId(hotkey_id))) {
              log::warn!("Failed to send global hotkey event to event channel: {}", e);
<<<<<<< HEAD
            }
          }
          WindowRequest::Menu((None, Some(menu_id))) => {
            if let Err(e) = event_tx.send(Event::MenuEvent {
              window_id: None,
              menu_id,
              origin: MenuType::ContextMenu,
            }) {
              log::warn!("Failed to send status bar event to event channel: {}", e);
            }
          }
=======
            }
          }
          WindowRequest::Menu((None, Some(menu_id))) => {
            if let Err(e) = event_tx.send(Event::MenuEvent {
              window_id: None,
              menu_id,
              origin: MenuType::ContextMenu,
            }) {
              log::warn!("Failed to send status bar event to event channel: {}", e);
            }
          }
>>>>>>> 11dac102
          _ => {}
        }
      }
      Continue(true)
    });

    // Create event loop itself.
    let event_loop = Self {
      window_target: RootELW {
        p: window_target,
        _marker: std::marker::PhantomData,
      },
      user_event_tx,
      events: event_rx,
      draws: draw_rx,
    };

    Ok(event_loop)
  }
<<<<<<< HEAD

  #[inline]
  pub fn run<F>(mut self, callback: F) -> !
  where
    F: FnMut(Event<'_, T>, &RootELW<T>, &mut ControlFlow) + 'static,
  {
    let exit_code = self.run_return(callback);
    process::exit(exit_code)
  }

=======

  #[inline]
  pub fn run<F>(mut self, callback: F) -> !
  where
    F: FnMut(Event<'_, T>, &RootELW<T>, &mut ControlFlow) + 'static,
  {
    let exit_code = self.run_return(callback);
    process::exit(exit_code)
  }

>>>>>>> 11dac102
  /// This is the core event loop logic. It basically loops on `gtk_main_iteration` and processes one
  /// event along with that iteration. Depends on current control flow and what it should do, an
  /// event state is defined. The whole state flow chart runs like following:
  ///
  /// ```ignore
  ///                                   Poll/Wait/WaitUntil
  ///       +-------------------------------------------------------------------------+
  ///       |                                                                         |
  ///       |                   Receiving event from event channel                    |   Receiving event from draw channel
  ///       |                               +-------+                                 |   +---+
  ///       v                               v       |                                 |   v   |
  /// +----------+  Poll/Wait/WaitUntil   +------------+  Poll/Wait/WaitUntil   +-----------+ |
  /// | NewStart | ---------------------> | EventQueue | ---------------------> | DrawQueue | |
  /// +----------+                        +------------+                        +-----------+ |
  ///       |ExitWithCode                        |ExitWithCode            ExitWithCode|   |   |
  ///       +------------------------------------+------------------------------------+   +---+
  ///                                            |
  ///                                            v
  ///                                    +---------------+
  ///                                    | LoopDestroyed |
  ///                                    +---------------+
  /// ```
  ///
  /// There are a dew notibale event will sent to callback when state is transisted:
  /// - On any state moves to `LoopDestroyed`, a `LoopDestroyed` event is sent.
  /// - On `NewStart` to `EventQueue`, a `NewEvents` with corresponding `StartCause` depends on
  /// current control flow is sent.
  /// - On `EventQueue` to `DrawQueue`, a `MainEventsCleared` event is sent.
  /// - On `DrawQueue` back to `NewStart`, a `RedrawEventsCleared` event is sent.
  pub(crate) fn run_return<F>(&mut self, mut callback: F) -> i32
  where
    F: FnMut(Event<'_, T>, &RootELW<T>, &mut ControlFlow),
  {
    enum EventState {
      NewStart,
      EventQueue,
      DrawQueue,
    }

    let context = MainContext::default();
    context
      .with_thread_default(|| {
        let mut control_flow = ControlFlow::default();
        let window_target = &self.window_target;
        let events = &self.events;
        let draws = &self.draws;

        window_target.p.app.activate();

        let mut state = EventState::NewStart;
        let exit_code = loop {
          let mut blocking = false;
          match state {
            EventState::NewStart => match control_flow {
              ControlFlow::ExitWithCode(code) => {
                callback(Event::LoopDestroyed, window_target, &mut control_flow);
                break code;
              }
              ControlFlow::Wait => {
                if !events.is_empty() || !draws.is_empty() {
                  callback(
                    Event::NewEvents(StartCause::WaitCancelled {
                      start: Instant::now(),
                      requested_resume: None,
                    }),
                    window_target,
                    &mut control_flow,
                  );
                  state = EventState::EventQueue;
                } else {
                  blocking = true;
                }
              }
              ControlFlow::WaitUntil(requested_resume) => {
                let start = Instant::now();
                if start >= requested_resume {
                  callback(
                    Event::NewEvents(StartCause::ResumeTimeReached {
                      start,
                      requested_resume,
                    }),
                    window_target,
                    &mut control_flow,
                  );
                  state = EventState::EventQueue;
                } else if !events.is_empty() {
                  callback(
                    Event::NewEvents(StartCause::WaitCancelled {
                      start,
                      requested_resume: Some(requested_resume),
                    }),
                    window_target,
                    &mut control_flow,
                  );
                  state = EventState::EventQueue;
                } else {
                  blocking = true;
                }
              }
              ControlFlow::Poll => {
                callback(
                  Event::NewEvents(StartCause::Poll),
                  window_target,
                  &mut control_flow,
                );
                state = EventState::EventQueue;
              }
            },
            EventState::EventQueue => match control_flow {
              ControlFlow::ExitWithCode(code) => {
                callback(Event::LoopDestroyed, window_target, &mut control_flow);
                break (code);
              }
              _ => match events.try_recv() {
                Ok(event) => match event {
                  Event::LoopDestroyed => control_flow = ControlFlow::ExitWithCode(1),
                  _ => callback(event, window_target, &mut control_flow),
                },
                Err(_) => {
                  callback(Event::MainEventsCleared, window_target, &mut control_flow);
                  if draws.is_empty() {
                    state = EventState::NewStart;
                  } else {
                    state = EventState::DrawQueue;
                  }
                }
              },
            },
            EventState::DrawQueue => match control_flow {
              ControlFlow::ExitWithCode(code) => {
                callback(Event::LoopDestroyed, window_target, &mut control_flow);
                break code;
              }
              _ => match draws.try_recv() {
                Ok(id) => callback(
                  Event::RedrawRequested(RootWindowId(id)),
                  window_target,
                  &mut control_flow,
                ),
                Err(_) => {
                  callback(Event::RedrawEventsCleared, window_target, &mut control_flow);
                  state = EventState::NewStart;
                }
              },
            },
          }
          gtk::main_iteration_do(blocking);
        };
        exit_code
      })
      .unwrap_or(1)
  }

  #[inline]
  pub fn window_target(&self) -> &RootELW<T> {
    &self.window_target
  }

  /// Creates an `EventLoopProxy` that can be used to dispatch user events to the main event loop.
  pub fn create_proxy(&self) -> EventLoopProxy<T> {
    EventLoopProxy {
      user_event_tx: self.user_event_tx.clone(),
    }
  }
}

/// Used to send custom events to `EventLoop`.
#[derive(Debug)]
pub struct EventLoopProxy<T: 'static> {
  user_event_tx: glib::Sender<T>,
}

impl<T: 'static> Clone for EventLoopProxy<T> {
  fn clone(&self) -> Self {
    Self {
      user_event_tx: self.user_event_tx.clone(),
    }
  }
}

impl<T: 'static> EventLoopProxy<T> {
  /// Send an event to the `EventLoop` from which this proxy was created. This emits a
  /// `UserEvent(event)` event in the event loop, where `event` is the value passed to this
  /// function.
  ///
  /// Returns an `Err` if the associated `EventLoop` no longer exists.
  pub fn send_event(&self, event: T) -> Result<(), EventLoopClosed<T>> {
    self
      .user_event_tx
      .send(event)
      .map_err(|SendError(error)| EventLoopClosed(error))
  }
}

fn assert_is_main_thread(suggested_method: &str) {
  assert!(
    is_main_thread(),
    "Initializing the event loop outside of the main thread is a significant \
             cross-platform compatibility hazard. If you really, absolutely need to create an \
             EventLoop on a different thread, please use the `EventLoopExtUnix::{}` function.",
    suggested_method
  );
}

#[cfg(target_os = "linux")]
fn is_main_thread() -> bool {
  use libc::{c_long, getpid, syscall, SYS_gettid};

  unsafe { syscall(SYS_gettid) == getpid() as c_long }
}

#[cfg(any(target_os = "dragonfly", target_os = "freebsd", target_os = "openbsd"))]
fn is_main_thread() -> bool {
  use libc::pthread_main_np;

  unsafe { pthread_main_np() == 1 }
}

#[cfg(target_os = "netbsd")]
fn is_main_thread() -> bool {
  std::thread::current().name() == Some("main")
}<|MERGE_RESOLUTION|>--- conflicted
+++ resolved
@@ -221,12 +221,6 @@
           }
           WindowRequest::Fullscreen(fullscreen) => match fullscreen {
             Some(f) => {
-<<<<<<< HEAD
-              if let Fullscreen::Borderless(Some(monitor)) = f {
-                let number = monitor.inner.number;
-                let screen = window.display().default_screen();
-                window.fullscreen_on_monitor(&screen, number);
-=======
               if let Fullscreen::Borderless(m) = f {
                 if let Some(monitor) = m {
                   let number = monitor.inner.number;
@@ -235,7 +229,6 @@
                 } else {
                   window.fullscreen();
                 }
->>>>>>> 11dac102
               }
             }
             None => window.unfullscreen(),
@@ -639,7 +632,6 @@
 
               Inhibit(false)
             });
-<<<<<<< HEAD
 
             let handler = keyboard_handler.clone();
             window.connect_key_release_event(move |_, event_key| {
@@ -647,15 +639,6 @@
               Inhibit(false)
             });
 
-=======
-
-            let handler = keyboard_handler.clone();
-            window.connect_key_release_event(move |_, event_key| {
-              handler(event_key.to_owned(), ElementState::Released);
-              Inhibit(false)
-            });
-
->>>>>>> 11dac102
             let tx_clone = event_tx.clone();
             window.connect_window_state_event(move |window, event| {
               let state = event.changed_mask();
@@ -751,7 +734,6 @@
           WindowRequest::GlobalHotKey(hotkey_id) => {
             if let Err(e) = event_tx.send(Event::GlobalShortcutEvent(AcceleratorId(hotkey_id))) {
               log::warn!("Failed to send global hotkey event to event channel: {}", e);
-<<<<<<< HEAD
             }
           }
           WindowRequest::Menu((None, Some(menu_id))) => {
@@ -763,19 +745,6 @@
               log::warn!("Failed to send status bar event to event channel: {}", e);
             }
           }
-=======
-            }
-          }
-          WindowRequest::Menu((None, Some(menu_id))) => {
-            if let Err(e) = event_tx.send(Event::MenuEvent {
-              window_id: None,
-              menu_id,
-              origin: MenuType::ContextMenu,
-            }) {
-              log::warn!("Failed to send status bar event to event channel: {}", e);
-            }
-          }
->>>>>>> 11dac102
           _ => {}
         }
       }
@@ -795,7 +764,6 @@
 
     Ok(event_loop)
   }
-<<<<<<< HEAD
 
   #[inline]
   pub fn run<F>(mut self, callback: F) -> !
@@ -806,18 +774,6 @@
     process::exit(exit_code)
   }
 
-=======
-
-  #[inline]
-  pub fn run<F>(mut self, callback: F) -> !
-  where
-    F: FnMut(Event<'_, T>, &RootELW<T>, &mut ControlFlow) + 'static,
-  {
-    let exit_code = self.run_return(callback);
-    process::exit(exit_code)
-  }
-
->>>>>>> 11dac102
   /// This is the core event loop logic. It basically loops on `gtk_main_iteration` and processes one
   /// event along with that iteration. Depends on current control flow and what it should do, an
   /// event state is defined. The whole state flow chart runs like following:
