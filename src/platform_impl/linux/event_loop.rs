--- conflicted
+++ resolved
@@ -34,10 +34,7 @@
 };
 
 use super::{
-<<<<<<< HEAD
   keyboard, menu,
-=======
->>>>>>> 66360eea
   monitor::MonitorHandle,
   window::{WindowId, WindowRequest},
   DeviceId,
