--- conflicted
+++ resolved
@@ -22,7 +22,6 @@
 use raw_window_handle::{RawDisplayHandle, WaylandDisplayHandle, XlibDisplayHandle};
 
 use crate::{
-  accelerator::AcceleratorId,
   dpi::{LogicalPosition, LogicalSize, PhysicalPosition},
   error::ExternalError,
   event::{
@@ -382,6 +381,7 @@
               window.input_shape_combine_region(None)
             };
           }
+          WindowRequest::ProgressBarState(_) => unreachable!(),
           WindowRequest::WireUpEvents {
             transparent,
             cursor_moved,
@@ -796,103 +796,9 @@
               Inhibit(false)
             });
           }
-<<<<<<< HEAD
-=======
-          WindowRequest::Menu(m) => match m {
-            (None, Some(menu_id)) => {
-              if let Err(e) = event_tx.send(Event::MenuEvent {
-                window_id: Some(RootWindowId(id)),
-                menu_id,
-                origin: MenuType::MenuBar,
-              }) {
-                log::warn!("Failed to send menu event to event channel: {}", e);
-              }
-            }
-            (Some(MenuItem::About(name, app)), None) => {
-              let mut builder = AboutDialogBuilder::new()
-                .program_name(&name)
-                .modal(true)
-                .resizable(false);
-              if let Some(version) = &app.version {
-                builder = builder.version(version);
-              }
-              if let Some(authors) = app.authors {
-                builder = builder.authors(authors);
-              }
-              if let Some(comments) = &app.comments {
-                builder = builder.comments(comments);
-              }
-              if let Some(copyright) = &app.copyright {
-                builder = builder.copyright(copyright);
-              }
-              if let Some(license) = &app.license {
-                builder = builder.license(license);
-              }
-              if let Some(website) = &app.website {
-                builder = builder.website(website);
-              }
-              if let Some(website_label) = &app.website_label {
-                builder = builder.website_label(website_label);
-              }
-              let about = builder.build();
-              about.run();
-              unsafe {
-                about.destroy();
-              }
-            }
-            (Some(MenuItem::Hide), None) => window.hide(),
-            (Some(MenuItem::CloseWindow), None) => window.close(),
-            (Some(MenuItem::Quit), None) => {
-              if let Err(e) = event_tx.send(Event::LoopDestroyed) {
-                log::warn!(
-                  "Failed to send loop destroyed event to event channel: {}",
-                  e
-                );
-              }
-            }
-            (Some(MenuItem::EnterFullScreen), None) => {
-              let state = window.window().unwrap().state();
-              if state.contains(WindowState::FULLSCREEN) {
-                window.unfullscreen();
-              } else {
-                window.fullscreen();
-              }
-            }
-            (Some(MenuItem::Minimize), None) => window.iconify(),
-            _ => {}
-          },
-          WindowRequest::SetMenu((window_menu, accel_group, mut menubar)) => {
-            if let Some(window_menu) = window_menu {
-              // remove all existing elements as we overwrite
-              // but we keep same menubar reference
-              for i in menubar.children() {
-                menubar.remove(&i);
-              }
-              // create all new elements
-              window_menu.generate_menu(&mut menubar, &window_requests_tx_, &accel_group, id);
-              // make sure all newly added elements are visible
-              menubar.show_all();
-            }
-          }
-          WindowRequest::GlobalHotKey(_hotkey_id) => {}
-          WindowRequest::ProgressBarState(_) => {}
         }
       } else if id == WindowId::dummy() {
         match request {
-          WindowRequest::GlobalHotKey(hotkey_id) => {
-            if let Err(e) = event_tx.send(Event::GlobalShortcutEvent(AcceleratorId(hotkey_id))) {
-              log::warn!("Failed to send global hotkey event to event channel: {}", e);
-            }
-          }
-          WindowRequest::Menu((None, Some(menu_id))) => {
-            if let Err(e) = event_tx.send(Event::MenuEvent {
-              window_id: None,
-              menu_id,
-              origin: MenuType::ContextMenu,
-            }) {
-              log::warn!("Failed to send status bar event to event channel: {}", e);
-            }
-          }
           WindowRequest::ProgressBarState(state) => {
             if supports_unity {
               if taskbar.is_none() {
@@ -908,8 +814,7 @@
               }
             }
           }
-          _ => {}
->>>>>>> ea14c6b1
+          _ => unreachable!(),
         }
       }
       Continue(true)
