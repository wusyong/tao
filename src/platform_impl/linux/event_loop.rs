// Copyright 2019-2021 Tauri Programme within The Commons Conservancy
// SPDX-License-Identifier: Apache-2.0

use std::{
  cell::RefCell,
  collections::{HashSet, VecDeque},
  error::Error,
  process,
  rc::Rc,
  sync::mpsc::SendError,
  time::Instant,
};

use gdk::{Cursor, CursorType, EventKey, EventMask, WindowEdge, WindowState};
use gio::{prelude::*, Cancellable};
use glib::{source::Priority, Continue, MainContext};
use gtk::{prelude::*, AboutDialog, ApplicationWindow, Inhibit};

use crate::{
  accelerator::AcceleratorId,
  dpi::{LogicalPosition, LogicalSize},
  event::{ElementState, Event, MouseButton, StartCause, WindowEvent},
  event_loop::{ControlFlow, EventLoopClosed, EventLoopWindowTarget as RootELW},
  keyboard::ModifiersState,
  menu::{MenuItem, MenuType},
  monitor::MonitorHandle as RootMonitorHandle,
  platform_impl::platform::{window::hit_test, DEVICE_ID},
  window::{CursorIcon, Fullscreen, WindowId as RootWindowId},
};

use super::{
  keyboard,
  monitor::MonitorHandle,
  window::{WindowId, WindowRequest},
};

#[derive(Clone)]
pub struct EventLoopWindowTarget<T> {
  /// Gdk display
  pub(crate) display: gdk::Display,
  /// Gtk application
  pub(crate) app: gtk::Application,
  /// Window Ids of the application
  pub(crate) windows: Rc<RefCell<HashSet<WindowId>>>,
  /// Window requests sender
  pub(crate) window_requests_tx: glib::Sender<(WindowId, WindowRequest)>,
  _marker: std::marker::PhantomData<T>,
}

impl<T> EventLoopWindowTarget<T> {
  #[inline]
  pub fn available_monitors(&self) -> VecDeque<MonitorHandle> {
    let mut handles = VecDeque::new();
    let display = &self.display;
    let numbers = display.n_monitors();

    for i in 0..numbers {
      let monitor = MonitorHandle::new(display, i);
      handles.push_back(monitor);
    }

    handles
  }

  #[inline]
  pub fn primary_monitor(&self) -> Option<RootMonitorHandle> {
    let screen = self.display.default_screen();
    #[allow(deprecated)] // Gtk3 Window only accepts Gdkscreen
    let number = screen.primary_monitor();
    let handle = MonitorHandle::new(&self.display, number);
    Some(RootMonitorHandle { inner: handle })
  }
}

pub struct EventLoop<T: 'static> {
  /// Window target.
  window_target: RootELW<T>,
  /// User event sender for EventLoopProxy
  user_event_tx: glib::Sender<T>,
  /// Event queue of EventLoop
  events: crossbeam_channel::Receiver<Event<'static, T>>,
  /// Draw queue of EventLoop
  draws: crossbeam_channel::Receiver<WindowId>,
}

impl<T: 'static> EventLoop<T> {
  pub fn new() -> EventLoop<T> {
    assert_is_main_thread("new_any_thread");
    EventLoop::new_gtk().expect("Failed to initialize any backend!")
  }

  fn new_gtk() -> Result<EventLoop<T>, Box<dyn Error>> {
    let context = MainContext::default();
    context.push_thread_default();

    let app = gtk::Application::new(None, gio::ApplicationFlags::empty());
    let app_ = app.clone();
    let cancellable: Option<&Cancellable> = None;
    app.register(cancellable)?;

    // Send StartCause::Init event
    let (event_tx, event_rx) = crossbeam_channel::unbounded();
    let (draw_tx, draw_rx) = crossbeam_channel::unbounded();
    let event_tx_ = event_tx.clone();
    app.connect_activate(move |_| {
      if let Err(e) = event_tx_.send(Event::NewEvents(StartCause::Init)) {
        log::warn!("Failed to send init event to event channel: {}", e);
      }
    });

    // Create event loop window target.
    let (window_requests_tx, window_requests_rx) = glib::MainContext::channel(Priority::default());
    let window_requests_tx_ = window_requests_tx.clone();
    let display = gdk::Display::default()
      .expect("GdkDisplay not found. This usually means `gkt_init` hasn't called yet.");
    let window_target = EventLoopWindowTarget {
      display,
      app,
      windows: Rc::new(RefCell::new(HashSet::new())),
      window_requests_tx,
      _marker: std::marker::PhantomData,
    };

    // Create user event channel
    let (user_event_tx, user_event_rx) = glib::MainContext::channel(Priority::default());
    let event_tx_ = event_tx.clone();
    user_event_rx.attach(Some(&context), move |event| {
      if let Err(e) = event_tx_.send(Event::UserEvent(event)) {
        log::warn!("Failed to send user event to event channel: {}", e);
      }
      Continue(true)
    });

    // Window Request
    window_requests_rx.attach(Some(&context), move |(id, request)| {
      if let Some(window) = app_.window_by_id(id.0) {
        match request {
          WindowRequest::Title(title) => window.set_title(&title),
          WindowRequest::Position((x, y)) => window.move_(x, y),
          WindowRequest::Size((w, h)) => window.resize(w, h),
          WindowRequest::MinSize((min_width, min_height)) => window
            .set_geometry_hints::<ApplicationWindow>(
              None,
              Some(&gdk::Geometry {
                min_width,
                min_height,
                max_width: 0,
                max_height: 0,
                base_width: 0,
                base_height: 0,
                width_inc: 0,
                height_inc: 0,
                min_aspect: 0f64,
                max_aspect: 0f64,
                win_gravity: gdk::Gravity::Center,
              }),
              gdk::WindowHints::MIN_SIZE,
            ),
          WindowRequest::MaxSize((max_width, max_height)) => window
            .set_geometry_hints::<ApplicationWindow>(
              None,
              Some(&gdk::Geometry {
                min_width: 0,
                min_height: 0,
                max_width,
                max_height,
                base_width: 0,
                base_height: 0,
                width_inc: 0,
                height_inc: 0,
                min_aspect: 0f64,
                max_aspect: 0f64,
                win_gravity: gdk::Gravity::Center,
              }),
              gdk::WindowHints::MAX_SIZE,
            ),
          WindowRequest::Visible(visible) => {
            if visible {
              window.show_all();
            } else {
              window.hide();
            }
          }
          WindowRequest::Focus => {
            // FIXME: replace with present_with_timestamp
            window.present();
          }
          WindowRequest::Resizable(resizable) => window.set_resizable(resizable),
          WindowRequest::Minimized(minimized) => {
            if minimized {
              window.iconify();
            } else {
              window.deiconify();
            }
          }
          WindowRequest::Maximized(maximized) => {
            if maximized {
              window.maximize();
            } else {
              window.unmaximize();
            }
          }
          WindowRequest::DragWindow => {
            let display = window.display();
            if let Some(cursor) = display
              .default_seat()
              .and_then(|device_manager| device_manager.pointer())
            {
              let (_, x, y) = cursor.position();
              window.begin_move_drag(1, x, y, 0);
            }
          }
          WindowRequest::Fullscreen(fullscreen) => match fullscreen {
            Some(f) => {
              if let Fullscreen::Borderless(Some(monitor)) = f {
                let number = monitor.inner.number;
                let screen = window.display().default_screen();
                window.fullscreen_on_monitor(&screen, number);
              }
            }
            None => window.unfullscreen(),
          },
          WindowRequest::Decorations(decorations) => window.set_decorated(decorations),
          WindowRequest::AlwaysOnTop(always_on_top) => window.set_keep_above(always_on_top),
          WindowRequest::WindowIcon(window_icon) => {
            if let Some(icon) = window_icon {
              window.set_icon(Some(&icon.inner.into()));
            }
          }
          WindowRequest::UserAttention(request_type) => {
            window.set_urgency_hint(request_type.is_some())
          }
          WindowRequest::SetSkipTaskbar(skip) => {
            window.set_skip_taskbar_hint(skip);
            window.set_skip_pager_hint(skip)
          }
          WindowRequest::CursorIcon(cursor) => {
            if let Some(gdk_window) = window.window() {
              let display = window.display();
              match cursor {
                Some(cr) => gdk_window.set_cursor(
                  Cursor::from_name(
                    &display,
                    match cr {
                      CursorIcon::Crosshair => "crosshair",
                      CursorIcon::Hand => "pointer",
                      CursorIcon::Arrow => "crosshair",
                      CursorIcon::Move => "move",
                      CursorIcon::Text => "text",
                      CursorIcon::Wait => "wait",
                      CursorIcon::Help => "help",
                      CursorIcon::Progress => "progress",
                      CursorIcon::NotAllowed => "not-allowed",
                      CursorIcon::ContextMenu => "context-menu",
                      CursorIcon::Cell => "cell",
                      CursorIcon::VerticalText => "vertical-text",
                      CursorIcon::Alias => "alias",
                      CursorIcon::Copy => "copy",
                      CursorIcon::NoDrop => "no-drop",
                      CursorIcon::Grab => "grab",
                      CursorIcon::Grabbing => "grabbing",
                      CursorIcon::AllScroll => "all-scroll",
                      CursorIcon::ZoomIn => "zoom-in",
                      CursorIcon::ZoomOut => "zoom-out",
                      CursorIcon::EResize => "e-resize",
                      CursorIcon::NResize => "n-resize",
                      CursorIcon::NeResize => "ne-resize",
                      CursorIcon::NwResize => "nw-resize",
                      CursorIcon::SResize => "s-resize",
                      CursorIcon::SeResize => "se-resize",
                      CursorIcon::SwResize => "sw-resize",
                      CursorIcon::WResize => "w-resize",
                      CursorIcon::EwResize => "ew-resize",
                      CursorIcon::NsResize => "ns-resize",
                      CursorIcon::NeswResize => "nesw-resize",
                      CursorIcon::NwseResize => "nwse-resize",
                      CursorIcon::ColResize => "col-resize",
                      CursorIcon::RowResize => "row-resize",
                      CursorIcon::Default => "default",
                    },
                  )
                  .as_ref(),
                ),
                None => gdk_window.set_cursor(Some(&Cursor::for_display(
                  &display,
                  CursorType::BlankCursor,
                ))),
              }
            };
          }
          WindowRequest::WireUpEvents => {
            window.add_events(
              EventMask::POINTER_MOTION_MASK
                | EventMask::BUTTON1_MOTION_MASK
                | EventMask::BUTTON_PRESS_MASK
                | EventMask::TOUCH_MASK
                | EventMask::STRUCTURE_MASK
                | EventMask::FOCUS_CHANGE_MASK,
            );

            // Resizing `decorations: false` aka borderless
            window.connect_motion_notify_event(|window, event| {
              if !window.is_decorated() && window.is_resizable() {
                if let Some(window) = window.window() {
                  let (cx, cy) = event.root();
                  let edge = hit_test(&window, cx, cy);
                  window.set_cursor(
                    Cursor::from_name(
                      &window.display(),
                      match edge {
                        WindowEdge::North => "n-resize",
                        WindowEdge::South => "s-resize",
                        WindowEdge::East => "e-resize",
                        WindowEdge::West => "w-resize",
                        WindowEdge::NorthWest => "nw-resize",
                        WindowEdge::NorthEast => "ne-resize",
                        WindowEdge::SouthEast => "se-resize",
                        WindowEdge::SouthWest => "sw-resize",
                        _ => "default",
                      },
                    )
                    .as_ref(),
                  );
                }
              }
              Inhibit(false)
            });
            window.connect_button_press_event(|window, event| {
              if !window.is_decorated() && window.is_resizable() && event.button() == 1 {
                if let Some(window) = window.window() {
                  let (cx, cy) = event.root();
                  let result = hit_test(&window, cx, cy);

                  // Ignore the `__Unknown` variant so the window receives the click correctly if it is not on the edges.
                  match result {
                    WindowEdge::__Unknown(_) => (),
                    _ => {
                      // FIXME: calling `window.begin_resize_drag` uses the default cursor, it should show a resizing cursor instead
                      window.begin_resize_drag(result, 1, cx as i32, cy as i32, event.time())
                    }
                  }
                }
              }

              Inhibit(false)
            });
            window.connect_touch_event(|window, event| {
              if !window.is_decorated() && window.is_resizable() {
                if let Some(window) = window.window() {
                  if let Some((cx, cy)) = event.root_coords() {
                    if let Some(device) = event.device() {
                      let result = hit_test(&window, cx, cy);

                      // Ignore the `__Unknown` variant so the window receives the click correctly if it is not on the edges.
                      match result {
                        WindowEdge::__Unknown(_) => (),
                        _ => window.begin_resize_drag_for_device(
                          result,
                          &device,
                          0,
                          cx as i32,
                          cy as i32,
                          event.time(),
                        ),
                      }
                    }
                  }
                }
              }

              Inhibit(false)
            });

            let tx_clone = event_tx.clone();
            window.connect_delete_event(move |_, _| {
              if let Err(e) = tx_clone.send(Event::WindowEvent {
                window_id: RootWindowId(id),
                event: WindowEvent::CloseRequested,
              }) {
                log::warn!("Failed to send window close event to event channel: {}", e);
              }
              Inhibit(true)
            });

            let tx_clone = event_tx.clone();
            window.connect_configure_event(move |window, event| {
              let scale_factor = window.scale_factor();

              let (x, y) = event.position();
              if let Err(e) = tx_clone.send(Event::WindowEvent {
                window_id: RootWindowId(id),
                event: WindowEvent::Moved(
                  LogicalPosition::new(x, y).to_physical(scale_factor as f64),
                ),
              }) {
                log::warn!("Failed to send window moved event to event channel: {}", e);
              }

              let (w, h) = event.size();
              if let Err(e) = tx_clone.send(Event::WindowEvent {
                window_id: RootWindowId(id),
                event: WindowEvent::Resized(
                  LogicalSize::new(w, h).to_physical(scale_factor as f64),
                ),
              }) {
                log::warn!(
                  "Failed to send window resized event to event channel: {}",
                  e
                );
              }
              false
            });

            let tx_clone = event_tx.clone();
            window.connect_focus_in_event(move |_, _| {
              if let Err(e) = tx_clone.send(Event::WindowEvent {
                window_id: RootWindowId(id),
                event: WindowEvent::Focused(true),
              }) {
                log::warn!(
                  "Failed to send window focus-in event to event channel: {}",
                  e
                );
              }
              Inhibit(false)
            });

            let tx_clone = event_tx.clone();
            window.connect_focus_out_event(move |_, _| {
              if let Err(e) = tx_clone.send(Event::WindowEvent {
                window_id: RootWindowId(id),
                event: WindowEvent::Focused(false),
              }) {
                log::warn!(
                  "Failed to send window focus-out event to event channel: {}",
                  e
                );
              }
              Inhibit(false)
            });

            let tx_clone = event_tx.clone();
            window.connect_destroy_event(move |_, _| {
              if let Err(e) = tx_clone.send(Event::WindowEvent {
                window_id: RootWindowId(id),
                event: WindowEvent::Destroyed,
              }) {
                log::warn!(
                  "Failed to send window destroyed event to event channel: {}",
                  e
                );
              }
              Inhibit(false)
            });

            let tx_clone = event_tx.clone();
            window.connect_enter_notify_event(move |_, _| {
              if let Err(e) = tx_clone.send(Event::WindowEvent {
                window_id: RootWindowId(id),
                event: WindowEvent::CursorEntered {
                  device_id: DEVICE_ID,
                },
              }) {
                log::warn!(
                  "Failed to send cursor entered event to event channel: {}",
                  e
                );
              }
              Inhibit(false)
            });

            let tx_clone = event_tx.clone();
<<<<<<< HEAD
            window.connect_motion_notify_event(move |window, _| {
              let display = window.display();
              if let Some(cursor) = display
                .default_seat()
                .and_then(|device_manager| device_manager.pointer())
              {
                let scale_factor = window.scale_factor();
                let (_, x, y) = cursor.position();
                if let Err(e) = tx_clone.send(Event::WindowEvent {
                  window_id: RootWindowId(id),
                  event: WindowEvent::CursorMoved {
                    position: LogicalPosition::new(x, y).to_physical(scale_factor as f64),
                    device_id: DEVICE_ID,
                    // this field is depracted so it is fine to pass empty state
                    modifiers: ModifiersState::empty(),
                  },
                }) {
                  log::warn!("Failed to send cursor moved event to event channel: {}", e);
                }
=======
            window.connect_motion_notify_event(move |_window, event| {
              let (x, y) = event.position();
              if let Err(e) = tx_clone.send(Event::WindowEvent {
                window_id: RootWindowId(id),
                event: WindowEvent::CursorMoved {
                  position: PhysicalPosition::new(x, y),
                  device_id: DEVICE_ID,
                  // this field is depracted so it is fine to pass empty state
                  modifiers: ModifiersState::empty(),
                },
              }) {
                log::warn!("Failed to send cursor moved event to event channel: {}", e);
>>>>>>> a75716df
              }
              Inhibit(false)
            });

            let tx_clone = event_tx.clone();
            window.connect_leave_notify_event(move |_, _| {
              if let Err(e) = tx_clone.send(Event::WindowEvent {
                window_id: RootWindowId(id),
                event: WindowEvent::CursorLeft {
                  device_id: DEVICE_ID,
                },
              }) {
                log::warn!("Failed to send cursor left event to event channel: {}", e);
              }
              Inhibit(false)
            });

            let tx_clone = event_tx.clone();
            window.connect_button_press_event(move |_, event| {
              let button = event.button();
              if let Err(e) = tx_clone.send(Event::WindowEvent {
                window_id: RootWindowId(id),
                event: WindowEvent::MouseInput {
                  button: match button {
                    1 => MouseButton::Left,
                    2 => MouseButton::Middle,
                    3 => MouseButton::Right,
                    _ => MouseButton::Other(button as u16),
                  },
                  state: ElementState::Pressed,
                  device_id: DEVICE_ID,
                  // this field is depracted so it is fine to pass empty state
                  modifiers: ModifiersState::empty(),
                },
              }) {
                log::warn!(
                  "Failed to send mouse input preseed event to event channel: {}",
                  e
                );
              }
              Inhibit(false)
            });

            let tx_clone = event_tx.clone();
            window.connect_button_release_event(move |_, event| {
              let button = event.button();
              if let Err(e) = tx_clone.send(Event::WindowEvent {
                window_id: RootWindowId(id),
                event: WindowEvent::MouseInput {
                  button: match button {
                    1 => MouseButton::Left,
                    2 => MouseButton::Middle,
                    3 => MouseButton::Right,
                    _ => MouseButton::Other(button as u16),
                  },
                  state: ElementState::Released,
                  device_id: DEVICE_ID,
                  // this field is depracted so it is fine to pass empty state
                  modifiers: ModifiersState::empty(),
                },
              }) {
                log::warn!(
                  "Failed to send mouse input released event to event channel: {}",
                  e
                );
              }
              Inhibit(false)
            });

            let tx_clone = event_tx.clone();
            let keyboard_handler = Rc::new(move |event_key: EventKey, element_state| {
              // if we have a modifier lets send it
              let mut mods = keyboard::get_modifiers(event_key.clone());
              if !mods.is_empty() {
                // if we release the modifier tell the world
                if ElementState::Released == element_state {
                  mods = ModifiersState::empty();
                }

                if let Err(e) = tx_clone.send(Event::WindowEvent {
                  window_id: RootWindowId(id),
                  event: WindowEvent::ModifiersChanged(mods),
                }) {
                  log::warn!(
                    "Failed to send modifiers changed event to event channel: {}",
                    e
                  );
                } else {
                  // stop here we don't want to send the key event
                  // as we emit the `ModifiersChanged`
                  return Continue(true);
                }
              }

              // todo: implement repeat?
              let event = keyboard::make_key_event(&event_key, false, None, element_state);

              if let Some(event) = event {
                if let Err(e) = tx_clone.send(Event::WindowEvent {
                  window_id: RootWindowId(id),
                  event: WindowEvent::KeyboardInput {
                    device_id: DEVICE_ID,
                    event,
                    is_synthetic: false,
                  },
                }) {
                  log::warn!("Failed to send keyboard event to event channel: {}", e);
                }
              }
              Continue(true)
            });

            let tx_clone = event_tx.clone();
            // TODO Add actual IME from system
            let ime = gtk::IMContextSimple::default();
            ime.set_client_window(window.window().as_ref());
            ime.focus_in();
            ime.connect_commit(move |_, s| {
              if let Err(e) = tx_clone.send(Event::WindowEvent {
                window_id: RootWindowId(id),
                event: WindowEvent::ReceivedImeText(s.to_string()),
              }) {
                log::warn!(
                  "Failed to send received IME text event to event channel: {}",
                  e
                );
              }
            });

            let handler = keyboard_handler.clone();
            window.connect_key_press_event(move |_, event_key| {
              handler(event_key.to_owned(), ElementState::Pressed);
              ime.filter_keypress(event_key);

              Inhibit(false)
            });

            let handler = keyboard_handler.clone();
            window.connect_key_release_event(move |_, event_key| {
              handler(event_key.to_owned(), ElementState::Released);
              Inhibit(false)
            });

            let tx_clone = event_tx.clone();
            window.connect_window_state_event(move |window, event| {
              let state = event.changed_mask();
              if state.contains(WindowState::ICONIFIED) || state.contains(WindowState::MAXIMIZED) {
                let scale_factor = window.scale_factor();

                let (x, y) = window.position();
                if let Err(e) = tx_clone.send(Event::WindowEvent {
                  window_id: RootWindowId(id),
                  event: WindowEvent::Moved(
                    LogicalPosition::new(x, y).to_physical(scale_factor as f64),
                  ),
                }) {
                  log::warn!("Failed to send window moved event to event channel: {}", e);
                }

                let (w, h) = window.size();
                if let Err(e) = tx_clone.send(Event::WindowEvent {
                  window_id: RootWindowId(id),
                  event: WindowEvent::Resized(
                    LogicalSize::new(w, h).to_physical(scale_factor as f64),
                  ),
                }) {
                  log::warn!(
                    "Failed to send window resized event to event channel: {}",
                    e
                  );
                }
              }
              Inhibit(false)
            });
          }
          WindowRequest::Redraw => {
            if let Err(e) = draw_tx.send(id) {
              log::warn!("Failed to send redraw event to event channel: {}", e);
            }

            window.queue_draw();
          }
          WindowRequest::Menu(m) => match m {
            (None, Some(menu_id)) => {
              if let Err(e) = event_tx.send(Event::MenuEvent {
                window_id: Some(RootWindowId(id)),
                menu_id,
                origin: MenuType::MenuBar,
              }) {
                log::warn!("Failed to send menu event to event channel: {}", e);
              }
            }
            (Some(MenuItem::About(_)), None) => {
              let about = AboutDialog::new();
              about.show_all();
              app_.add_window(&about);
            }
            (Some(MenuItem::Hide), None) => window.hide(),
            (Some(MenuItem::CloseWindow), None) => window.close(),
            (Some(MenuItem::Quit), None) => {
              if let Err(e) = event_tx.send(Event::LoopDestroyed) {
                log::warn!(
                  "Failed to send loop destroyed event to event channel: {}",
                  e
                );
              }
            }
            (Some(MenuItem::EnterFullScreen), None) => {
              let state = window.window().unwrap().state();
              if state.contains(WindowState::FULLSCREEN) {
                window.unfullscreen();
              } else {
                window.fullscreen();
              }
            }
            (Some(MenuItem::Minimize), None) => window.iconify(),
            _ => {}
          },
          WindowRequest::SetMenu((window_menu, accel_group, mut menubar)) => {
            if let Some(window_menu) = window_menu {
              // remove all existing elements as we overwrite
              // but we keep same menubar reference
              for i in menubar.children() {
                menubar.remove(&i);
              }
              // create all new elements
              window_menu.generate_menu(&mut menubar, &window_requests_tx_, &accel_group, id);
              // make sure all newly added elements are visible
              menubar.show_all();
            }
          }
          WindowRequest::GlobalHotKey(_hotkey_id) => {}
        }
      } else if id == WindowId::dummy() {
        match request {
          WindowRequest::GlobalHotKey(hotkey_id) => {
            if let Err(e) = event_tx.send(Event::GlobalShortcutEvent(AcceleratorId(hotkey_id))) {
              log::warn!("Failed to send global hotkey event to event channel: {}", e);
            }
          }
          WindowRequest::Menu((None, Some(menu_id))) => {
            if let Err(e) = event_tx.send(Event::MenuEvent {
              window_id: None,
              menu_id,
              origin: MenuType::ContextMenu,
            }) {
              log::warn!("Failed to send status bar event to event channel: {}", e);
            }
          }
          _ => {}
        }
      }
      Continue(true)
    });

    // Create event loop itself.
    let event_loop = Self {
      window_target: RootELW {
        p: window_target,
        _marker: std::marker::PhantomData,
      },
      user_event_tx,
      events: event_rx,
      draws: draw_rx,
    };

    context.pop_thread_default();
    Ok(event_loop)
  }

  #[inline]
  pub fn run<F>(mut self, callback: F) -> !
  where
    F: FnMut(Event<'_, T>, &RootELW<T>, &mut ControlFlow) + 'static,
  {
    self.run_return(callback);
    process::exit(0)
  }

  /// This is the core event loop logic. It basically loops on `gtk_main_iteration` and processes one
  /// event along with that iteration. Depends on current control flow and what it should do, an
  /// event state is defined. The whole state flow chart runs like following:
  ///
  /// ```ignore
  ///                                   Poll/Wait/WaitUntil
  ///       +-------------------------------------------------------------------------+
  ///       |                                                                         |
  ///       |                   Receiving event from event channel                    |   Receiving event from draw channel
  ///       |                               +-------+                                 |   +---+
  ///       v                               v       |                                 |   v   |
  /// +----------+  Poll/Wait/WaitUntil   +------------+  Poll/Wait/WaitUntil   +-----------+ |
  /// | NewStart | ---------------------> | EventQueue | ---------------------> | DrawQueue | |
  /// +----------+                        +------------+                        +-----------+ |
  ///       |Exit                                |Exit                            Exit|   |   |
  ///       +------------------------------------+------------------------------------+   +---+
  ///                                            |
  ///                                            v
  ///                                    +---------------+
  ///                                    | LoopDestroyed |
  ///                                    +---------------+
  /// ```
  ///
  /// There are a dew notibale event will sent to callback when state is transisted:
  /// - On any state moves to `LoopDestroyed`, a `LoopDestroyed` event is sent.
  /// - On `NewStart` to `EventQueue`, a `NewEvents` with corresponding `StartCause` depends on
  /// current control flow is sent.
  /// - On `EventQueue` to `DrawQueue`, a `MainEventsCleared` event is sent.
  /// - On `DrawQueue` back to `NewStart`, a `RedrawEventsCleared` event is sent.
  pub(crate) fn run_return<F>(&mut self, mut callback: F)
  where
    F: FnMut(Event<'_, T>, &RootELW<T>, &mut ControlFlow),
  {
    enum EventState {
      NewStart,
      EventQueue,
      DrawQueue,
    }

    let context = MainContext::default();
    context.push_thread_default();

    let mut control_flow = ControlFlow::default();
    let window_target = &self.window_target;
    let events = &self.events;
    let draws = &self.draws;

    window_target.p.app.activate();

    let mut state = EventState::NewStart;
    loop {
      let mut blocking = false;
      match state {
        EventState::NewStart => match control_flow {
          ControlFlow::Exit => {
            callback(Event::LoopDestroyed, &window_target, &mut control_flow);
            break;
          }
          ControlFlow::Wait => {
            if !events.is_empty() || !draws.is_empty() {
              callback(
                Event::NewEvents(StartCause::WaitCancelled {
                  start: Instant::now(),
                  requested_resume: None,
                }),
                &window_target,
                &mut control_flow,
              );
              state = EventState::EventQueue;
            } else {
              blocking = true;
            }
          }
          ControlFlow::WaitUntil(requested_resume) => {
            let start = Instant::now();
            if start >= requested_resume {
              callback(
                Event::NewEvents(StartCause::ResumeTimeReached {
                  start,
                  requested_resume,
                }),
                &window_target,
                &mut control_flow,
              );
              state = EventState::EventQueue;
            } else if !events.is_empty() {
              callback(
                Event::NewEvents(StartCause::WaitCancelled {
                  start,
                  requested_resume: Some(requested_resume),
                }),
                &window_target,
                &mut control_flow,
              );
              state = EventState::EventQueue;
            } else {
              blocking = true;
            }
          }
          ControlFlow::Poll => {
            callback(
              Event::NewEvents(StartCause::Poll),
              &window_target,
              &mut control_flow,
            );
            state = EventState::EventQueue;
          }
        },
        EventState::EventQueue => match control_flow {
          ControlFlow::Exit => {
            callback(Event::LoopDestroyed, &window_target, &mut control_flow);
            break;
          }
          _ => match events.try_recv() {
            Ok(event) => match event {
              Event::LoopDestroyed => control_flow = ControlFlow::Exit,
              _ => callback(event, &window_target, &mut control_flow),
            },
            Err(_) => {
              callback(Event::MainEventsCleared, &window_target, &mut control_flow);
              if draws.is_empty() {
                state = EventState::NewStart;
              } else {
                state = EventState::DrawQueue;
              }
            }
          },
        },
        EventState::DrawQueue => match control_flow {
          ControlFlow::Exit => {
            callback(Event::LoopDestroyed, &window_target, &mut control_flow);
            break;
          }
          _ => match draws.try_recv() {
            Ok(id) => callback(
              Event::RedrawRequested(RootWindowId(id)),
              &window_target,
              &mut control_flow,
            ),
            Err(_) => {
              callback(
                Event::RedrawEventsCleared,
                &window_target,
                &mut control_flow,
              );
              state = EventState::NewStart;
            }
          },
        },
      }
      gtk::main_iteration_do(blocking);
    }

    context.pop_thread_default();
  }

  #[inline]
  pub fn window_target(&self) -> &RootELW<T> {
    &self.window_target
  }

  /// Creates an `EventLoopProxy` that can be used to dispatch user events to the main event loop.
  pub fn create_proxy(&self) -> EventLoopProxy<T> {
    EventLoopProxy {
      user_event_tx: self.user_event_tx.clone(),
    }
  }
}

/// Used to send custom events to `EventLoop`.
#[derive(Debug)]
pub struct EventLoopProxy<T: 'static> {
  user_event_tx: glib::Sender<T>,
}

impl<T: 'static> Clone for EventLoopProxy<T> {
  fn clone(&self) -> Self {
    Self {
      user_event_tx: self.user_event_tx.clone(),
    }
  }
}

impl<T: 'static> EventLoopProxy<T> {
  /// Send an event to the `EventLoop` from which this proxy was created. This emits a
  /// `UserEvent(event)` event in the event loop, where `event` is the value passed to this
  /// function.
  ///
  /// Returns an `Err` if the associated `EventLoop` no longer exists.
  pub fn send_event(&self, event: T) -> Result<(), EventLoopClosed<T>> {
    self
      .user_event_tx
      .send(event)
      .map_err(|SendError(error)| EventLoopClosed(error))
  }
}

fn assert_is_main_thread(suggested_method: &str) {
  assert!(
    is_main_thread(),
    "Initializing the event loop outside of the main thread is a significant \
             cross-platform compatibility hazard. If you really, absolutely need to create an \
             EventLoop on a different thread, please use the `EventLoopExtUnix::{}` function.",
    suggested_method
  );
}

#[cfg(target_os = "linux")]
fn is_main_thread() -> bool {
  use libc::{c_long, getpid, syscall, SYS_gettid};

  unsafe { syscall(SYS_gettid) == getpid() as c_long }
}

#[cfg(any(target_os = "dragonfly", target_os = "freebsd", target_os = "openbsd"))]
fn is_main_thread() -> bool {
  use libc::pthread_main_np;

  unsafe { pthread_main_np() == 1 }
}

#[cfg(target_os = "netbsd")]
fn is_main_thread() -> bool {
  std::thread::current().name() == Some("main")
}<|MERGE_RESOLUTION|>--- conflicted
+++ resolved
@@ -470,7 +470,6 @@
             });
 
             let tx_clone = event_tx.clone();
-<<<<<<< HEAD
             window.connect_motion_notify_event(move |window, _| {
               let display = window.display();
               if let Some(cursor) = display
@@ -490,20 +489,6 @@
                 }) {
                   log::warn!("Failed to send cursor moved event to event channel: {}", e);
                 }
-=======
-            window.connect_motion_notify_event(move |_window, event| {
-              let (x, y) = event.position();
-              if let Err(e) = tx_clone.send(Event::WindowEvent {
-                window_id: RootWindowId(id),
-                event: WindowEvent::CursorMoved {
-                  position: PhysicalPosition::new(x, y),
-                  device_id: DEVICE_ID,
-                  // this field is depracted so it is fine to pass empty state
-                  modifiers: ModifiersState::empty(),
-                },
-              }) {
-                log::warn!("Failed to send cursor moved event to event channel: {}", e);
->>>>>>> a75716df
               }
               Inhibit(false)
             });
