--- conflicted
+++ resolved
@@ -678,13 +678,9 @@
   WireUpEvents,
   Redraw,
   Menu((Option<MenuItem>, Option<MenuId>)),
-<<<<<<< HEAD
   SetMenu((Option<menu::Menu>, AccelGroup, gtk::Box)),
   KeyboardInput((EventKey, ElementState)),
   GlobalHotKey(u16),
-=======
-  SetMenu((Option<menu::Menu>, AccelGroup, gtk::MenuBar)),
->>>>>>> 66360eea
 }
 
 pub fn hit_test(window: &gdk::Window, cx: f64, cy: f64) -> WindowEdge {
