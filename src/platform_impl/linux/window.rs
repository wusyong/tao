--- conflicted
+++ resolved
@@ -308,10 +308,7 @@
     };
 
     let _ = win.set_skip_taskbar(pl_attribs.skip_taskbar);
-<<<<<<< HEAD
-=======
     win.set_background_color(attributes.background_color);
->>>>>>> 1f72c246
 
     Ok(win)
   }
