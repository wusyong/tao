--- conflicted
+++ resolved
@@ -298,12 +298,7 @@
       window_id,
       window,
       window_requests_tx,
-<<<<<<< HEAD
-=======
       draw_tx,
-      accel_group,
-      menu_bar,
->>>>>>> 0d76094e
       scale_factor,
       position,
       size,
