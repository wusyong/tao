// Copyright 2014-2021 The winit contributors
// Copyright 2021-2023 Tauri Programme within The Commons Conservancy
// SPDX-License-Identifier: Apache-2.0

#![cfg(any(
  target_os = "linux",
  target_os = "dragonfly",
  target_os = "freebsd",
  target_os = "netbsd",
  target_os = "openbsd"
))]

mod clipboard;
mod device;
mod event_loop;
mod global_shortcut;
mod icon;
mod keyboard;
mod keycode;
mod monitor;
<<<<<<< HEAD
=======
#[cfg(feature = "tray")]
mod system_tray;
mod util;
>>>>>>> 5d8bf51d
mod window;
pub mod x11;

pub use self::{
  clipboard::Clipboard,
  global_shortcut::{GlobalShortcut, ShortcutManager},
  keycode::{keycode_from_scancode, keycode_to_scancode},
};
pub(crate) use event_loop::PlatformSpecificEventLoopAttributes;
pub use event_loop::{EventLoop, EventLoopProxy, EventLoopWindowTarget};
pub use icon::PlatformIcon;
pub use monitor::{MonitorHandle, VideoMode};
pub use window::{hit_test, Window, WindowId};

use crate::{event::DeviceId as RootDeviceId, keyboard::Key};

#[derive(Debug, Clone, Eq, PartialEq, Hash)]
pub struct KeyEventExtra {
  pub text_with_all_modifiers: Option<&'static str>,
  pub key_without_modifiers: Key<'static>,
}

#[non_exhaustive]
#[derive(Clone)]
pub enum Parent {
  None,
  ChildOf(gtk::ApplicationWindow),
}

impl Default for Parent {
  fn default() -> Self {
    Parent::None
  }
}

#[derive(Clone)]
pub struct PlatformSpecificWindowBuilderAttributes {
  pub parent: Parent,
  pub skip_taskbar: bool,
  pub auto_transparent: bool,
  pub double_buffered: bool,
  pub app_paintable: bool,
  pub rgba_visual: bool,
  pub cursor_moved: bool,
}

impl Default for PlatformSpecificWindowBuilderAttributes {
  fn default() -> Self {
    Self {
      parent: Default::default(),
      skip_taskbar: Default::default(),
      auto_transparent: true,
      double_buffered: true,
      app_paintable: false,
      rgba_visual: false,
      cursor_moved: true,
    }
  }
}

unsafe impl Send for PlatformSpecificWindowBuilderAttributes {}
unsafe impl Sync for PlatformSpecificWindowBuilderAttributes {}

#[derive(Debug, Clone)]
pub struct OsError;

impl std::fmt::Display for OsError {
  fn fmt(&self, _f: &mut std::fmt::Formatter<'_>) -> Result<(), std::fmt::Error> {
    Ok(())
  }
}

#[derive(Debug, Copy, Clone, PartialEq, Eq, PartialOrd, Ord, Hash)]
pub struct DeviceId(usize);

impl DeviceId {
  pub unsafe fn dummy() -> Self {
    Self(0)
  }
}

// FIXME: currently we use a dummy device id, find if we can get device id from gtk
pub(crate) const DEVICE_ID: RootDeviceId = RootDeviceId(DeviceId(0));<|MERGE_RESOLUTION|>--- conflicted
+++ resolved
@@ -18,12 +18,7 @@
 mod keyboard;
 mod keycode;
 mod monitor;
-<<<<<<< HEAD
-=======
-#[cfg(feature = "tray")]
-mod system_tray;
 mod util;
->>>>>>> 5d8bf51d
 mod window;
 pub mod x11;
 
