// Copyright 2019-2021 Tauri Programme within The Commons Conservancy
// SPDX-License-Identifier: Apache-2.0

use glib::{Cast, Sender};
use gtk::{
  prelude::*, AccelFlags, AccelGroup, CheckMenuItem, Menu as GtkMenu, MenuItem as GtkMenuItem,
  SeparatorMenuItem,
};

use super::{
  keyboard::key_to_raw_key,
  window::{WindowId, WindowRequest},
};
use crate::{
  accelerator::Accelerator,
  keyboard::{KeyCode, ModifiersState},
  menu::{CustomMenuItem, MenuId, MenuItem, MenuType},
};

macro_rules! menuitem {
  ( $description:expr, $key:expr, $accel_group:ident ) => {{
    let item = GtkMenuItem::with_label($description);
    let (key, mods) = gtk::accelerator_parse($key);
    item.add_accelerator("activate", $accel_group, key, mods, AccelFlags::VISIBLE);
    Some(item)
  }};
}

#[derive(Debug, Clone)]
struct GtkMenuInfo {
  menu_type: GtkMenuType,
  menu_item: Option<MenuItem>,
  sub_menu: Option<SubmenuDetail>,
  custom_menu_item: Option<MenuItemAttributes>,
}

#[derive(Debug, Clone)]
enum GtkMenuType {
  Custom,
  Submenu,
  Native,
}

#[derive(Debug, Clone)]
struct SubmenuDetail {
  menu: Menu,
  title: String,
  enabled: bool,
}

#[derive(Debug, Clone)]
pub struct Menu {
  gtk_items: Vec<GtkMenuInfo>,
}

unsafe impl Send for Menu {}
unsafe impl Sync for Menu {}

#[derive(Debug, Clone)]
pub struct MenuItemAttributes {
  id: MenuId,
  key: Option<Accelerator>,
  selected: bool,
  enabled: bool,
  menu_type: MenuType,
  gtk_item: GtkMenuItem,
}

impl MenuItemAttributes {
  pub fn id(self) -> MenuId {
    self.id
  }
  pub fn set_enabled(&mut self, is_enabled: bool) {
    self.gtk_item.set_sensitive(is_enabled);
  }
  pub fn set_title(&mut self, title: &str) {
    self.gtk_item.set_label(title);
  }

  pub fn set_selected(&mut self, is_selected: bool) {
    if let Some(item) = self.gtk_item.downcast_ref::<CheckMenuItem>() {
      item.set_active(is_selected);
    }
  }

  // TODO
  pub fn set_icon(&mut self, _icon: Vec<u8>) {}
}

impl Default for Menu {
  fn default() -> Self {
    Menu::new()
  }
}

impl Menu {
  pub fn new() -> Self {
    Menu {
      gtk_items: Vec::new(),
    }
  }
  pub fn new_popup_menu() -> Self {
    Self::new()
  }

  pub fn add_item(
    &mut self,
    menu_id: MenuId,
    title: &str,
    accelerators: Option<Accelerator>,
    enabled: bool,
    selected: bool,
    menu_type: MenuType,
  ) -> CustomMenuItem {
    let gtk_item = if selected {
<<<<<<< HEAD
      let item = CheckMenuItem::with_label(title);
=======
      let item = CheckMenuItem::with_label(&title);
      item.set_active(true);
>>>>>>> e0bfa021
      item.upcast::<GtkMenuItem>()
    } else {
      GtkMenuItem::with_label(title)
    };
    let custom_menu = MenuItemAttributes {
      id: menu_id,
      key: accelerators,
      enabled,
      selected,
      menu_type,
      gtk_item,
    };

    self.gtk_items.push(GtkMenuInfo {
      menu_type: GtkMenuType::Custom,
      menu_item: None,
      sub_menu: None,
      custom_menu_item: Some(custom_menu.clone()),
    });
    CustomMenuItem(custom_menu)
  }

  pub fn add_native_item(
    &mut self,
    item: MenuItem,
    _menu_type: MenuType,
  ) -> Option<CustomMenuItem> {
    self.gtk_items.push(GtkMenuInfo {
      menu_type: GtkMenuType::Native,
      menu_item: Some(item),
      sub_menu: None,
      custom_menu_item: None,
    });
    None
  }

  pub fn add_submenu(&mut self, title: &str, enabled: bool, submenu: Menu) {
    self.gtk_items.push(GtkMenuInfo {
      menu_type: GtkMenuType::Submenu,
      menu_item: None,
      sub_menu: Some(SubmenuDetail {
        menu: submenu,
        title: title.to_string(),
        enabled,
      }),
      custom_menu_item: None,
    });
  }

  pub fn into_gtkmenu(
    self,
    tx: &Sender<(WindowId, WindowRequest)>,
    accel_group: &AccelGroup,
    window_id: WindowId,
  ) -> GtkMenu {
    let mut menu = GtkMenu::new();
    menu.set_accel_group(Some(accel_group));
    self.generate_menu(&mut menu, tx, accel_group, window_id);
    menu
  }

  pub(crate) fn generate_menu<M: gtk::prelude::IsA<gtk::MenuShell>>(
    self,
    menu: &mut M,
    tx: &Sender<(WindowId, WindowRequest)>,
    accel_group: &AccelGroup,
    window_id: WindowId,
  ) {
    for menu_item in self.gtk_items {
      let new_item = match menu_item.clone() {
        GtkMenuInfo {
          menu_type: GtkMenuType::Submenu,
          sub_menu:
            Some(SubmenuDetail {
              menu,
              title,
              enabled,
              ..
            }),
          ..
        } => {
          let item = GtkMenuItem::with_label(&title);
          item.set_sensitive(enabled);
          item.set_submenu(Some(&menu.into_gtkmenu(tx, accel_group, window_id)));
          Some(item)
        }
        GtkMenuInfo {
          menu_type: GtkMenuType::Custom,
          custom_menu_item:
            Some(MenuItemAttributes {
              enabled,
              gtk_item,
              id,
              key,
              ..
            }),
          ..
        } => {
          if let Some(key) = key {
            register_accelerator(&gtk_item, accel_group, key);
          }

          gtk_item.set_sensitive(enabled);

          let tx_ = tx.clone();
          gtk_item.connect_activate(move |_| {
            if let Err(e) = tx_.send((window_id, WindowRequest::Menu((None, Some(id))))) {
              log::warn!("Fail to send menu request: {}", e);
            }
          });

          Some(gtk_item)
        }
        GtkMenuInfo {
          menu_type: GtkMenuType::Native,
          menu_item: Some(MenuItem::Separator),
          ..
        } => {
          menu.append(&SeparatorMenuItem::new());
          None
        }
        GtkMenuInfo {
          menu_type: GtkMenuType::Native,
          menu_item: Some(MenuItem::About(s)),
          ..
        } => Some(GtkMenuItem::with_label(&format!("About {}", s))),
        GtkMenuInfo {
          menu_type: GtkMenuType::Native,
          menu_item: Some(MenuItem::Hide),
          ..
        } => menuitem!("Hide", "<Ctrl>H", accel_group),
        GtkMenuInfo {
          menu_type: GtkMenuType::Native,
          menu_item: Some(MenuItem::CloseWindow),
          ..
        } => menuitem!("Close Window", "<Ctrl>W", accel_group),
        GtkMenuInfo {
          menu_type: GtkMenuType::Native,
          menu_item: Some(MenuItem::Quit),
          ..
        } => menuitem!("Quit", "Q", accel_group),
        GtkMenuInfo {
          menu_type: GtkMenuType::Native,
          menu_item: Some(MenuItem::Copy),
          ..
        } => menuitem!("Copy", "<Ctrl>C", accel_group),
        GtkMenuInfo {
          menu_type: GtkMenuType::Native,
          menu_item: Some(MenuItem::Cut),
          ..
        } => menuitem!("Cut", "<Ctrl>X", accel_group),
        GtkMenuInfo {
          menu_type: GtkMenuType::Native,
          menu_item: Some(MenuItem::SelectAll),
          ..
        } => menuitem!("Select All", "<Ctrl>A", accel_group),
        GtkMenuInfo {
          menu_type: GtkMenuType::Native,
          menu_item: Some(MenuItem::Paste),
          ..
        } => menuitem!("Paste", "<Ctrl>V", accel_group),
        // todo add others
        _ => None,
      };

      if let Some(new_item) = new_item {
        menu.append(&new_item);
      }
    }
  }
}

fn register_accelerator(item: &GtkMenuItem, accel_group: &AccelGroup, menu_key: Accelerator) {
  let accel_key = match &menu_key.key {
    KeyCode::KeyA => 'A' as u32,
    KeyCode::KeyB => 'B' as u32,
    KeyCode::KeyC => 'C' as u32,
    KeyCode::KeyD => 'D' as u32,
    KeyCode::KeyE => 'E' as u32,
    KeyCode::KeyF => 'F' as u32,
    KeyCode::KeyG => 'G' as u32,
    KeyCode::KeyH => 'H' as u32,
    KeyCode::KeyI => 'I' as u32,
    KeyCode::KeyJ => 'J' as u32,
    KeyCode::KeyK => 'K' as u32,
    KeyCode::KeyL => 'L' as u32,
    KeyCode::KeyM => 'M' as u32,
    KeyCode::KeyN => 'N' as u32,
    KeyCode::KeyO => 'O' as u32,
    KeyCode::KeyP => 'P' as u32,
    KeyCode::KeyQ => 'Q' as u32,
    KeyCode::KeyR => 'R' as u32,
    KeyCode::KeyS => 'S' as u32,
    KeyCode::KeyT => 'T' as u32,
    KeyCode::KeyU => 'U' as u32,
    KeyCode::KeyV => 'V' as u32,
    KeyCode::KeyW => 'W' as u32,
    KeyCode::KeyX => 'X' as u32,
    KeyCode::KeyY => 'Y' as u32,
    KeyCode::KeyZ => 'Z' as u32,
    KeyCode::Digit0 => '0' as u32,
    KeyCode::Digit1 => '1' as u32,
    KeyCode::Digit2 => '2' as u32,
    KeyCode::Digit3 => '3' as u32,
    KeyCode::Digit4 => '4' as u32,
    KeyCode::Digit5 => '5' as u32,
    KeyCode::Digit6 => '6' as u32,
    KeyCode::Digit7 => '7' as u32,
    KeyCode::Digit8 => '8' as u32,
    KeyCode::Digit9 => '9' as u32,
    k => {
      if let Some(gdk_key) = key_to_raw_key(k) {
        *gdk_key
      } else {
        dbg!("Cannot map key {:?}", k);
        return;
      }
    }
  };

  item.add_accelerator(
    "activate",
    accel_group,
    accel_key,
    modifiers_to_gdk_modifier_type(menu_key.mods),
    gtk::AccelFlags::VISIBLE,
  );
}

fn modifiers_to_gdk_modifier_type(modifiers: ModifiersState) -> gdk::ModifierType {
  let mut result = gdk::ModifierType::empty();

  result.set(gdk::ModifierType::MOD1_MASK, modifiers.alt_key());
  result.set(gdk::ModifierType::CONTROL_MASK, modifiers.control_key());
  result.set(gdk::ModifierType::SHIFT_MASK, modifiers.shift_key());
  result.set(gdk::ModifierType::META_MASK, modifiers.super_key());

  result
}<|MERGE_RESOLUTION|>--- conflicted
+++ resolved
@@ -113,12 +113,8 @@
     menu_type: MenuType,
   ) -> CustomMenuItem {
     let gtk_item = if selected {
-<<<<<<< HEAD
-      let item = CheckMenuItem::with_label(title);
-=======
       let item = CheckMenuItem::with_label(&title);
       item.set_active(true);
->>>>>>> e0bfa021
       item.upcast::<GtkMenuItem>()
     } else {
       GtkMenuItem::with_label(title)
