--- conflicted
+++ resolved
@@ -1,17 +1,9 @@
 use std::ffi::CString;
+
 
 use dlopen2::wrapper::{Container, WrapperApi};
 
 use crate::window::{ProgressBarState, ProgressState};
-<<<<<<< HEAD
-=======
-use zbus::{
-  blocking::Connection,
-  fdo::Result,
-  zvariant::{DeserializeDict, SerializeDict, Type},
-  Message,
-};
->>>>>>> 3424f634
 
 #[derive(WrapperApi)]
 struct UnityLib {
@@ -108,7 +100,6 @@
       return;
     }
 
-<<<<<<< HEAD
     if let Some(uri) = &self.desktop_filename {
       self.desktop_filename_c_str = Some(CString::new(uri.as_str()).unwrap_or_default());
     }
@@ -135,13 +126,7 @@
         }
       }
     }
-=======
-    let signal = Message::signal("/", "com.canonical.Unity.LauncherEntry", "Update")?
-      .build(&(self.app_uri.clone(), properties))?;
 
-    self.conn.send(&signal)?;
-    Ok(())
->>>>>>> 3424f634
   }
 }
 
