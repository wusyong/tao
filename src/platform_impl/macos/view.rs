// Copyright 2014-2021 The winit contributors
// Copyright 2021-2023 Tauri Programme within The Commons Conservancy
// SPDX-License-Identifier: Apache-2.0

use std::{
  boxed::Box,
  collections::{HashSet, VecDeque},
  os::raw::*,
  ptr, slice, str,
  sync::{Arc, Mutex, Weak},
};

use cocoa::{
  appkit::{NSApp, NSEvent, NSEventModifierFlags, NSEventPhase, NSView, NSWindow, NSWindowButton},
  base::{id, nil},
  foundation::{NSInteger, NSPoint, NSRect, NSSize, NSString, NSUInteger},
};
use objc::{
  declare::ClassDecl,
  runtime::{Class, Object, Protocol, Sel, BOOL, NO, YES},
};

use crate::{
  dpi::LogicalPosition,
  event::{
    DeviceEvent, ElementState, Event, MouseButton, MouseScrollDelta, TouchPhase, WindowEvent,
  },
  keyboard::{KeyCode, ModifiersState},
  platform_impl::platform::{
    app_state::AppState,
    event::{code_to_key, create_key_event, event_mods, get_scancode, EventWrapper},
    ffi::*,
    util::{self, IdRef},
    window::get_window_id,
    DEVICE_ID,
  },
  window::WindowId,
};

pub struct CursorState {
  pub visible: bool,
  pub cursor: util::Cursor,
}

impl Default for CursorState {
  fn default() -> Self {
    Self {
      visible: true,
      cursor: Default::default(),
    }
  }
}

pub(super) struct ViewState {
  ns_window: id,
  pub cursor_state: Arc<Mutex<CursorState>>,
  ime_spot: Option<(f64, f64)>,

  /// This is true when we are currently modifying a marked text
  /// using ime. When the text gets commited, this is set to false.
  in_ime_preedit: bool,

  /// This is used to detect if a key-press causes an ime event.
  /// If a key-press does not cause an ime event, that means
  /// that the key-press cancelled the ime session. (Except arrow keys)
  key_triggered_ime: bool,
  // Not Needed Anymore
  //raw_characters: Option<String>,
  is_key_down: bool,
  pub(super) modifiers: ModifiersState,
  phys_modifiers: HashSet<KeyCode>,
  tracking_rect: Option<NSInteger>,
  pub(super) traffic_light_inset: Option<LogicalPosition<f64>>,
}

impl ViewState {
  fn get_scale_factor(&self) -> f64 {
    (unsafe { NSWindow::backingScaleFactor(self.ns_window) }) as f64
  }
}

pub fn new_view(ns_window: id) -> (IdRef, Weak<Mutex<CursorState>>) {
  let cursor_state = Default::default();
  let cursor_access = Arc::downgrade(&cursor_state);
  let state = ViewState {
    ns_window,
    cursor_state,
    ime_spot: None,
    in_ime_preedit: false,
    key_triggered_ime: false,
    is_key_down: false,
    modifiers: Default::default(),
    phys_modifiers: Default::default(),
    tracking_rect: None,
    traffic_light_inset: None,
  };
  unsafe {
    // This is free'd in `dealloc`
    let state_ptr = Box::into_raw(Box::new(state)) as *mut c_void;
    let ns_view: id = msg_send![VIEW_CLASS.0, alloc];
    (
      IdRef::new(msg_send![ns_view, initWithTao: state_ptr]),
      cursor_access,
    )
  }
}

pub unsafe fn set_ime_position(ns_view: id, input_context: id, x: f64, y: f64) {
  let state_ptr: *mut c_void = *(*ns_view).get_mut_ivar("taoState");
  let state = &mut *(state_ptr as *mut ViewState);
  let content_rect =
    NSWindow::contentRectForFrameRect_(state.ns_window, NSWindow::frame(state.ns_window));
  let base_x = content_rect.origin.x as f64;
  let base_y = (content_rect.origin.y + content_rect.size.height) as f64;
  state.ime_spot = Some((base_x + x, base_y - y));
  let _: () = msg_send![input_context, invalidateCharacterCoordinates];
}

fn is_arrow_key(keycode: KeyCode) -> bool {
  matches!(
    keycode,
    KeyCode::ArrowUp | KeyCode::ArrowDown | KeyCode::ArrowLeft | KeyCode::ArrowRight
  )
}

/// `view` must be the reference to the `TaoView` class
///
/// Returns the mutable reference to the `markedText` field.
unsafe fn clear_marked_text(view: &mut Object) -> &mut id {
  let marked_text_ref: &mut id = view.get_mut_ivar("markedText");
  let () = msg_send![(*marked_text_ref), release];
  *marked_text_ref = NSMutableAttributedString::alloc(nil);
  marked_text_ref
}

struct ViewClass(*const Class);
unsafe impl Send for ViewClass {}
unsafe impl Sync for ViewClass {}

lazy_static! {
  static ref VIEW_CLASS: ViewClass = unsafe {
    let superclass = class!(NSView);
    let mut decl = ClassDecl::new("TaoView", superclass).unwrap();
    decl.add_method(sel!(dealloc), dealloc as extern "C" fn(&Object, Sel));
    decl.add_method(
      sel!(initWithTao:),
      init_with_tao as extern "C" fn(&Object, Sel, *mut c_void) -> id,
    );
    decl.add_method(
      sel!(viewDidMoveToWindow),
      view_did_move_to_window as extern "C" fn(&Object, Sel),
    );
    decl.add_method(
      sel!(drawRect:),
      draw_rect as extern "C" fn(&Object, Sel, NSRect),
    );
    decl.add_method(
      sel!(acceptsFirstResponder),
      accepts_first_responder as extern "C" fn(&Object, Sel) -> BOOL,
    );
    decl.add_method(
      sel!(touchBar),
      touch_bar as extern "C" fn(&Object, Sel) -> BOOL,
    );
    decl.add_method(
      sel!(resetCursorRects),
      reset_cursor_rects as extern "C" fn(&Object, Sel),
    );
    decl.add_method(
      sel!(hasMarkedText),
      has_marked_text as extern "C" fn(&Object, Sel) -> BOOL,
    );
    decl.add_method(
      sel!(markedRange),
      marked_range as extern "C" fn(&Object, Sel) -> NSRange,
    );
    decl.add_method(
      sel!(selectedRange),
      selected_range as extern "C" fn(&Object, Sel) -> NSRange,
    );
    decl.add_method(
      sel!(setMarkedText:selectedRange:replacementRange:),
      set_marked_text as extern "C" fn(&mut Object, Sel, id, NSRange, NSRange),
    );
    decl.add_method(
      sel!(unmarkText),
      unmark_text as extern "C" fn(&mut Object, Sel),
    );
    decl.add_method(
      sel!(validAttributesForMarkedText),
      valid_attributes_for_marked_text as extern "C" fn(&Object, Sel) -> id,
    );
    decl.add_method(
      sel!(attributedSubstringForProposedRange:actualRange:),
      attributed_substring_for_proposed_range
        as extern "C" fn(&Object, Sel, NSRange, *mut c_void) -> id,
    );
    decl.add_method(
      sel!(insertText:replacementRange:),
      insert_text as extern "C" fn(&Object, Sel, id, NSRange),
    );
    decl.add_method(
      sel!(characterIndexForPoint:),
      character_index_for_point as extern "C" fn(&Object, Sel, NSPoint) -> NSUInteger,
    );
    decl.add_method(
      sel!(firstRectForCharacterRange:actualRange:),
      first_rect_for_character_range as extern "C" fn(&Object, Sel, NSRange, *mut c_void) -> NSRect,
    );
    decl.add_method(
      sel!(doCommandBySelector:),
      do_command_by_selector as extern "C" fn(&Object, Sel, Sel),
    );
    decl.add_method(
      sel!(keyDown:),
      key_down as extern "C" fn(&mut Object, Sel, id),
    );
    decl.add_method(sel!(keyUp:), key_up as extern "C" fn(&Object, Sel, id));
    decl.add_method(
      sel!(flagsChanged:),
      flags_changed as extern "C" fn(&Object, Sel, id),
    );
    decl.add_method(
      sel!(insertTab:),
      insert_tab as extern "C" fn(&Object, Sel, id),
    );
    decl.add_method(
      sel!(insertBackTab:),
      insert_back_tab as extern "C" fn(&Object, Sel, id),
    );
    decl.add_method(
      sel!(mouseDown:),
      mouse_down as extern "C" fn(&Object, Sel, id),
    );
    decl.add_method(sel!(mouseUp:), mouse_up as extern "C" fn(&Object, Sel, id));
    decl.add_method(
      sel!(rightMouseDown:),
      right_mouse_down as extern "C" fn(&Object, Sel, id),
    );
    decl.add_method(
      sel!(rightMouseUp:),
      right_mouse_up as extern "C" fn(&Object, Sel, id),
    );
    decl.add_method(
      sel!(otherMouseDown:),
      other_mouse_down as extern "C" fn(&Object, Sel, id),
    );
    decl.add_method(
      sel!(otherMouseUp:),
      other_mouse_up as extern "C" fn(&Object, Sel, id),
    );
    decl.add_method(
      sel!(mouseMoved:),
      mouse_moved as extern "C" fn(&Object, Sel, id),
    );
    decl.add_method(
      sel!(mouseDragged:),
      mouse_dragged as extern "C" fn(&Object, Sel, id),
    );
    decl.add_method(
      sel!(rightMouseDragged:),
      right_mouse_dragged as extern "C" fn(&Object, Sel, id),
    );
    decl.add_method(
      sel!(otherMouseDragged:),
      other_mouse_dragged as extern "C" fn(&Object, Sel, id),
    );
    decl.add_method(
      sel!(mouseEntered:),
      mouse_entered as extern "C" fn(&Object, Sel, id),
    );
    decl.add_method(
      sel!(mouseExited:),
      mouse_exited as extern "C" fn(&Object, Sel, id),
    );
    decl.add_method(
      sel!(scrollWheel:),
      scroll_wheel as extern "C" fn(&Object, Sel, id),
    );
    decl.add_method(
      sel!(pressureChangeWithEvent:),
      pressure_change_with_event as extern "C" fn(&Object, Sel, id),
    );
    decl.add_method(
      sel!(_wantsKeyDownForEvent:),
      wants_key_down_for_event as extern "C" fn(&Object, Sel, id) -> BOOL,
    );
    decl.add_method(
      sel!(cancelOperation:),
      cancel_operation as extern "C" fn(&Object, Sel, id),
    );
    decl.add_method(
      sel!(frameDidChange:),
      frame_did_change as extern "C" fn(&Object, Sel, id),
    );
    decl.add_method(
      sel!(acceptsFirstMouse:),
      accepts_first_mouse as extern "C" fn(&Object, Sel, id) -> BOOL,
    );
    decl.add_ivar::<*mut c_void>("taoState");
    decl.add_ivar::<id>("markedText");
    let protocol = Protocol::get("NSTextInputClient").unwrap();
    decl.add_protocol(protocol);
    ViewClass(decl.register())
  };
}

extern "C" fn dealloc(this: &Object, _sel: Sel) {
  unsafe {
    let state: *mut c_void = *this.get_ivar("taoState");
    let marked_text: id = *this.get_ivar("markedText");
    let _: () = msg_send![marked_text, release];
    drop(Box::from_raw(state as *mut ViewState));
  }
}

extern "C" fn init_with_tao(this: &Object, _sel: Sel, state: *mut c_void) -> id {
  unsafe {
    let this: id = msg_send![this, init];
    if this != nil {
      (*this).set_ivar("taoState", state);
      let marked_text =
        <id as NSMutableAttributedString>::init(NSMutableAttributedString::alloc(nil));
      (*this).set_ivar("markedText", marked_text);
      let _: () = msg_send![this, setPostsFrameChangedNotifications: YES];

      let notification_center: &Object = msg_send![class!(NSNotificationCenter), defaultCenter];
      let notification_name = NSString::alloc(nil).init_str("NSViewFrameDidChangeNotification");
      let _: () = msg_send![
          notification_center,
          addObserver: this
          selector: sel!(frameDidChange:)
          name: notification_name
          object: this
      ];
    }
    this
  }
}

extern "C" fn view_did_move_to_window(this: &Object, _sel: Sel) {
  trace!("Triggered `viewDidMoveToWindow`");
  unsafe {
    let state_ptr: *mut c_void = *this.get_ivar("taoState");
    let state = &mut *(state_ptr as *mut ViewState);

    if let Some(tracking_rect) = state.tracking_rect.take() {
      let _: () = msg_send![this, removeTrackingRect: tracking_rect];
    }

    let rect: NSRect = msg_send![this, visibleRect];
    let tracking_rect: NSInteger = msg_send![this,
        addTrackingRect:rect
        owner:this
        userData:ptr::null_mut::<c_void>()
        assumeInside:NO
    ];
    state.tracking_rect = Some(tracking_rect);
  }
  trace!("Completed `viewDidMoveToWindow`");
}

extern "C" fn frame_did_change(this: &Object, _sel: Sel, _event: id) {
  unsafe {
    let state_ptr: *mut c_void = *this.get_ivar("taoState");
    let state = &mut *(state_ptr as *mut ViewState);

    if let Some(tracking_rect) = state.tracking_rect.take() {
      let _: () = msg_send![this, removeTrackingRect: tracking_rect];
    }

    let rect: NSRect = msg_send![this, visibleRect];
    let tracking_rect: NSInteger = msg_send![this,
        addTrackingRect:rect
        owner:this
        userData:ptr::null_mut::<c_void>()
        assumeInside:NO
    ];

    state.tracking_rect = Some(tracking_rect);
  }
}

extern "C" fn draw_rect(this: &Object, _sel: Sel, rect: NSRect) {
  unsafe {
    let state_ptr: *mut c_void = *this.get_ivar("taoState");
    let state = &mut *(state_ptr as *mut ViewState);

    if let Some(position) = state.traffic_light_inset {
      let window = state.ns_window;
      inset_traffic_lights(window, position);
    }

    AppState::handle_redraw(WindowId(get_window_id(state.ns_window)));

    let superclass = util::superclass(this);
    let () = msg_send![super(this, superclass), drawRect: rect];
  }
}

extern "C" fn accepts_first_responder(_this: &Object, _sel: Sel) -> BOOL {
  YES
}

// This is necessary to prevent a beefy terminal error on MacBook Pros:
// IMKInputSession [0x7fc573576ff0 presentFunctionRowItemTextInputViewWithEndpoint:completionHandler:] : [self textInputContext]=0x7fc573558e10 *NO* NSRemoteViewController to client, NSError=Error Domain=NSCocoaErrorDomain Code=4099 "The connection from pid 0 was invalidated from this process." UserInfo={NSDebugDescription=The connection from pid 0 was invalidated from this process.}, com.apple.inputmethod.EmojiFunctionRowItem
// TODO: Add an API extension for using `NSTouchBar`
extern "C" fn touch_bar(_this: &Object, _sel: Sel) -> BOOL {
  NO
}

extern "C" fn reset_cursor_rects(this: &Object, _sel: Sel) {
  unsafe {
    let state_ptr: *mut c_void = *this.get_ivar("taoState");
    let state = &mut *(state_ptr as *mut ViewState);

    let bounds: NSRect = msg_send![this, bounds];
    let cursor_state = state.cursor_state.lock().unwrap();
    let cursor = if cursor_state.visible {
      cursor_state.cursor.load()
    } else {
      util::invisible_cursor()
    };

<<<<<<< HEAD
    let _: () = msg_send![this,
        addCursorRect:bounds
        cursor:cursor
    ];
=======
    if !cursor.is_null() {
      let _: () = msg_send![this,
          addCursorRect:bounds
          cursor:cursor
      ];
    }
>>>>>>> bd8bafec
  }
}

extern "C" fn has_marked_text(this: &Object, _sel: Sel) -> BOOL {
  unsafe {
    trace!("Triggered `hasMarkedText`");
    let marked_text: id = *this.get_ivar("markedText");
    trace!("Completed `hasMarkedText`");
    (marked_text.length() > 0) as BOOL
  }
}

extern "C" fn marked_range(this: &Object, _sel: Sel) -> NSRange {
  unsafe {
    trace!("Triggered `markedRange`");
    let marked_text: id = *this.get_ivar("markedText");
    let length = marked_text.length();
    trace!("Completed `markedRange`");
    if length > 0 {
      NSRange::new(0, length - 1)
    } else {
      util::EMPTY_RANGE
    }
  }
}

extern "C" fn selected_range(_this: &Object, _sel: Sel) -> NSRange {
  trace!("Triggered `selectedRange`");
  trace!("Completed `selectedRange`");
  util::EMPTY_RANGE
}

/// An IME pre-edit operation happened, changing the text that's
/// currently being pre-edited. This more or less corresponds to
/// the `compositionupdate` event on the web.
extern "C" fn set_marked_text(
  this: &mut Object,
  _sel: Sel,
  string: id,
  _selected_range: NSRange,
  _replacement_range: NSRange,
) {
  trace!("Triggered `setMarkedText`");
  unsafe {
    let marked_text_ref = clear_marked_text(this);
    let has_attr: BOOL = msg_send![string, isKindOfClass: class!(NSAttributedString)];
    if has_attr != NO {
      marked_text_ref.initWithAttributedString(string);
    } else {
      marked_text_ref.initWithString(string);
    };

    let state_ptr: *mut c_void = *this.get_ivar("taoState");
    let state = &mut *(state_ptr as *mut ViewState);
    state.in_ime_preedit = true;
    state.key_triggered_ime = true;
  }
  trace!("Completed `setMarkedText`");
}

extern "C" fn unmark_text(this: &mut Object, _sel: Sel) {
  trace!("Triggered `unmarkText`");
  unsafe {
    clear_marked_text(this);
    let input_context: id = msg_send![this, inputContext];
    let _: () = msg_send![input_context, discardMarkedText];
  }
  trace!("Completed `unmarkText`");
}

extern "C" fn valid_attributes_for_marked_text(_this: &Object, _sel: Sel) -> id {
  trace!("Triggered `validAttributesForMarkedText`");
  trace!("Completed `validAttributesForMarkedText`");
  unsafe { msg_send![class!(NSArray), array] }
}

extern "C" fn attributed_substring_for_proposed_range(
  _this: &Object,
  _sel: Sel,
  _range: NSRange,
  _actual_range: *mut c_void, // *mut NSRange
) -> id {
  trace!("Triggered `attributedSubstringForProposedRange`");
  trace!("Completed `attributedSubstringForProposedRange`");
  nil
}

extern "C" fn character_index_for_point(_this: &Object, _sel: Sel, _point: NSPoint) -> NSUInteger {
  trace!("Triggered `characterIndexForPoint`");
  trace!("Completed `characterIndexForPoint`");
  0
}

extern "C" fn first_rect_for_character_range(
  this: &Object,
  _sel: Sel,
  _range: NSRange,
  _actual_range: *mut c_void, // *mut NSRange
) -> NSRect {
  unsafe {
    trace!("Triggered `firstRectForCharacterRange`");
    let state_ptr: *mut c_void = *this.get_ivar("taoState");
    let state = &mut *(state_ptr as *mut ViewState);
    let (x, y) = state.ime_spot.unwrap_or_else(|| {
      let content_rect =
        NSWindow::contentRectForFrameRect_(state.ns_window, NSWindow::frame(state.ns_window));
      let x = content_rect.origin.x;
      let y = util::bottom_left_to_top_left(content_rect);
      (x, y)
    });
    trace!("Completed `firstRectForCharacterRange`");
    NSRect::new(NSPoint::new(x as _, y as _), NSSize::new(0.0, 0.0))
  }
}

extern "C" fn insert_text(this: &Object, _sel: Sel, string: id, _replacement_range: NSRange) {
  trace!("Triggered `insertText`");
  unsafe {
    let state_ptr: *mut c_void = *this.get_ivar("taoState");
    let state = &mut *(state_ptr as *mut ViewState);

    let has_attr: BOOL = msg_send![string, isKindOfClass: class!(NSAttributedString)];
    let characters = if has_attr != NO {
      // This is a *mut NSAttributedString
      msg_send![string, string]
    } else {
      // This is already a *mut NSString
      string
    };

    let slice = slice::from_raw_parts(characters.UTF8String() as *const c_uchar, characters.len());
    let string: String = str::from_utf8_unchecked(slice)
      .chars()
      .filter(|c| !is_corporate_character(*c))
      .collect();
    state.is_key_down = true;

    // We don't need this now, but it's here if that changes.
    //let event: id = msg_send![NSApp(), currentEvent];

    AppState::queue_event(EventWrapper::StaticEvent(Event::WindowEvent {
      window_id: WindowId(get_window_id(state.ns_window)),
      event: WindowEvent::ReceivedImeText(string),
    }));
    if state.in_ime_preedit {
      state.in_ime_preedit = false;
      state.key_triggered_ime = true;
    }
  }
  trace!("Completed `insertText`");
}

extern "C" fn do_command_by_selector(_this: &Object, _sel: Sel, _command: Sel) {
  trace!("Triggered `doCommandBySelector`");
  // TODO: (Artur) all these inputs seem to trigger a key event with the correct text
  // content so this is not needed anymore, it seems.

  // Basically, we're sent this message whenever a keyboard event that doesn't generate a "human readable" character
  // happens, i.e. newlines, tabs, and Ctrl+C.

  // unsafe {
  //     let state_ptr: *mut c_void = *this.get_ivar("taoState");
  //     let state = &mut *(state_ptr as *mut ViewState);

  //     let mut events = VecDeque::with_capacity(1);
  //     if command == sel!(insertNewline:) {
  //         // The `else` condition would emit the same character, but I'm keeping this here both...
  //         // 1) as a reminder for how `doCommandBySelector` works
  //         // 2) to make our use of carriage return explicit
  //         events.push_back(EventWrapper::StaticEvent(Event::WindowEvent {
  //             window_id: WindowId(get_window_id(state.ns_window)),
  //             event: WindowEvent::ReceivedCharacter('\r'),
  //         }));
  //     } else {
  //         let raw_characters = state.raw_characters.take();
  //         if let Some(raw_characters) = raw_characters {
  //             for character in raw_characters
  //                 .chars()
  //                 .filter(|c| !is_corporate_character(*c))
  //             {
  //                 events.push_back(EventWrapper::StaticEvent(Event::WindowEvent {
  //                     window_id: WindowId(get_window_id(state.ns_window)),
  //                     event: WindowEvent::ReceivedCharacter(character),
  //                 }));
  //             }
  //         }
  //     };
  //     AppState::queue_events(events);
  // }

  trace!("Completed `doCommandBySelector`");
}

// Get characters
// fn get_characters(event: id, ignore_modifiers: bool) -> String {
//   unsafe {
//     let characters: id = if ignore_modifiers {
//       msg_send![event, charactersIgnoringModifiers]
//     } else {
//       msg_send![event, characters]
//     };

//     assert_ne!(characters, nil);
//     let slice = slice::from_raw_parts(characters.UTF8String() as *const c_uchar, characters.len());

//     let string = str::from_utf8_unchecked(slice);
//     string.to_owned()
//   }
// }

// As defined in: https://www.unicode.org/Public/MAPPINGS/VENDORS/APPLE/CORPCHAR.TXT
fn is_corporate_character(c: char) -> bool {
  #[allow(clippy::match_like_matches_macro)]
  match c {
    '\u{F700}'..='\u{F747}'
    | '\u{F802}'..='\u{F84F}'
    | '\u{F850}'
    | '\u{F85C}'
    | '\u{F85D}'
    | '\u{F85F}'
    | '\u{F860}'..='\u{F86B}'
    | '\u{F870}'..='\u{F8FF}' => true,
    _ => false,
  }
}

// // Retrieves a layout-independent keycode given an event.
// fn retrieve_keycode(event: id) -> Option<VirtualKeyCode> {
//     #[inline]
//     fn get_code(ev: id, raw: bool) -> Option<VirtualKeyCode> {
//         let characters = get_characters(ev, raw);
//         characters.chars().next().and_then(|c| char_to_keycode(c))
//     }

//     // Cmd switches Roman letters for Dvorak-QWERTY layout, so we try modified characters first.
//     // If we don't get a match, then we fall back to unmodified characters.
//     let code = get_code(event, false).or_else(|| get_code(event, true));

//     // We've checked all layout related keys, so fall through to scancode.
//     // Reaching this code means that the key is layout-independent (e.g. Backspace, Return).
//     //
//     // We're additionally checking here for F21-F24 keys, since their keycode
//     // can vary, but we know that they are encoded
//     // in characters property.
//     code.or_else(|| {
//         let scancode = get_scancode(event);
//         scancode_to_keycode(scancode).or_else(|| check_function_keys(&get_characters(event, true)))
//     })
// }

// Update `state.modifiers` if `event` has something different
fn update_potentially_stale_modifiers(state: &mut ViewState, event: id) {
  let event_modifiers = event_mods(event);
  if state.modifiers != event_modifiers {
    state.modifiers = event_modifiers;

    AppState::queue_event(EventWrapper::StaticEvent(Event::WindowEvent {
      window_id: WindowId(get_window_id(state.ns_window)),
      event: WindowEvent::ModifiersChanged(state.modifiers),
    }));
  }
}

extern "C" fn key_down(this: &mut Object, _sel: Sel, event: id) {
  trace!("Triggered `keyDown`");
  unsafe {
    let state_ptr: *mut c_void = *this.get_ivar("taoState");
    let state = &mut *(state_ptr as *mut ViewState);
    let window_id = WindowId(get_window_id(state.ns_window));

    // keyboard refactor: don't seems to be needed anymore
    // let characters = get_characters(event, false);
    //state.raw_characters = Some(characters);

    let is_repeat: BOOL = msg_send![event, isARepeat];
    let is_repeat = is_repeat == YES;

    update_potentially_stale_modifiers(state, event);

    let pass_along = !is_repeat || !state.is_key_down;
    if pass_along {
      // See below for why we do this.
      clear_marked_text(this);
      state.key_triggered_ime = false;

      // Some keys (and only *some*, with no known reason) don't trigger `insertText`, while others do...
      // So, we don't give repeats the opportunity to trigger that, since otherwise our hack will cause some
      // keys to generate twice as many characters.
      let array: id = msg_send![class!(NSArray), arrayWithObject: event];
      let () = msg_send![this, interpretKeyEvents: array];
    }
    // The `interpretKeyEvents` above, may invoke `set_marked_text` or `insert_text`,
    // if the event corresponds to an IME event.
    let in_ime = state.key_triggered_ime;
    let key_event = create_key_event(event, true, is_repeat, in_ime, None);
    let is_arrow_key = is_arrow_key(key_event.physical_key);
    if pass_along {
      // The `interpretKeyEvents` above, may invoke `set_marked_text` or `insert_text`,
      // if the event corresponds to an IME event.
      // If `set_marked_text` or `insert_text` were not invoked, then the IME was deactivated,
      // and we should cancel the IME session.
      // When using arrow keys in an IME window, the input context won't invoke the
      // IME related methods, so in that case we shouldn't cancel the IME session.
      let is_preediting: bool = state.in_ime_preedit;
      if is_preediting && !state.key_triggered_ime && !is_arrow_key {
        // In this case we should cancel the IME session.
        let () = msg_send![this, unmarkText];
        state.in_ime_preedit = false;
      }
    }
    let window_event = Event::WindowEvent {
      window_id,
      event: WindowEvent::KeyboardInput {
        device_id: DEVICE_ID,
        event: key_event,
        is_synthetic: false,
      },
    };
    AppState::queue_event(EventWrapper::StaticEvent(window_event));
  }
  trace!("Completed `keyDown`");
}

extern "C" fn key_up(this: &Object, _sel: Sel, event: id) {
  trace!("Triggered `keyUp`");
  unsafe {
    let state_ptr: *mut c_void = *this.get_ivar("taoState");
    let state = &mut *(state_ptr as *mut ViewState);

    state.is_key_down = false;

    update_potentially_stale_modifiers(state, event);

    let window_event = Event::WindowEvent {
      window_id: WindowId(get_window_id(state.ns_window)),
      event: WindowEvent::KeyboardInput {
        device_id: DEVICE_ID,
        event: create_key_event(event, false, false, false, None),
        is_synthetic: false,
      },
    };
    AppState::queue_event(EventWrapper::StaticEvent(window_event));
  }
  trace!("Completed `keyUp`");
}

extern "C" fn flags_changed(this: &Object, _sel: Sel, ns_event: id) {
  use KeyCode::{
    AltLeft, AltRight, ControlLeft, ControlRight, ShiftLeft, ShiftRight, SuperLeft, SuperRight,
  };

  trace!("Triggered `flagsChanged`");
  unsafe {
    let state_ptr: *mut c_void = *this.get_ivar("taoState");
    let state = &mut *(state_ptr as *mut ViewState);

    let scancode = get_scancode(ns_event);

    // We'll correct the `is_press` and the `key_override` below.
    let event = create_key_event(ns_event, false, false, false, Some(KeyCode::SuperLeft));
    let mut events = VecDeque::with_capacity(4);

    macro_rules! process_event {
      ($tao_flag:expr, $ns_flag:expr, $target_key:expr) => {
        let ns_event_contains_keymask = NSEvent::modifierFlags(ns_event).contains($ns_flag);
        let mut actual_key = KeyCode::from_scancode(scancode as u32);
        let was_pressed = state.phys_modifiers.contains(&actual_key);
        let mut is_pressed = ns_event_contains_keymask;
        let matching_keys;
        if actual_key == KeyCode::KeyA {
          // When switching keyboard layout using Ctrl+Space, the Ctrl release event
          // has `KeyA` as its keycode which would produce an incorrect key event.
          // To avoid this, we detect this scenario and override the key with one
          // that should be reasonable
          actual_key = $target_key;
          matching_keys = true;
        } else {
          matching_keys = actual_key == $target_key;
          if matching_keys && is_pressed && was_pressed {
            // If we received a modifier flags changed event AND the key that triggered
            // it was already pressed then this must mean that this event indicates the
            // release of that key.
            is_pressed = false;
          }
        }
        if matching_keys {
          if is_pressed != was_pressed {
            let mut event = event.clone();
            event.state = if is_pressed {
              ElementState::Pressed
            } else {
              ElementState::Released
            };
            event.physical_key = actual_key;
            event.logical_key = code_to_key(event.physical_key, scancode);
            events.push_back(WindowEvent::KeyboardInput {
              device_id: DEVICE_ID,
              event,
              is_synthetic: false,
            });
            if is_pressed {
              state.phys_modifiers.insert($target_key);
            } else {
              state.phys_modifiers.remove(&$target_key);
            }
            if ns_event_contains_keymask {
              state.modifiers.insert($tao_flag);
            } else {
              state.modifiers.remove($tao_flag);
            }
          }
        }
      };
    }
    process_event!(
      ModifiersState::SHIFT,
      NSEventModifierFlags::NSShiftKeyMask,
      ShiftLeft
    );
    process_event!(
      ModifiersState::SHIFT,
      NSEventModifierFlags::NSShiftKeyMask,
      ShiftRight
    );
    process_event!(
      ModifiersState::CONTROL,
      NSEventModifierFlags::NSControlKeyMask,
      ControlLeft
    );
    process_event!(
      ModifiersState::CONTROL,
      NSEventModifierFlags::NSControlKeyMask,
      ControlRight
    );
    process_event!(
      ModifiersState::ALT,
      NSEventModifierFlags::NSAlternateKeyMask,
      AltLeft
    );
    process_event!(
      ModifiersState::ALT,
      NSEventModifierFlags::NSAlternateKeyMask,
      AltRight
    );
    process_event!(
      ModifiersState::SUPER,
      NSEventModifierFlags::NSCommandKeyMask,
      SuperLeft
    );
    process_event!(
      ModifiersState::SUPER,
      NSEventModifierFlags::NSCommandKeyMask,
      SuperRight
    );

    let window_id = WindowId(get_window_id(state.ns_window));

    for event in events {
      AppState::queue_event(EventWrapper::StaticEvent(Event::WindowEvent {
        window_id,
        event,
      }));
    }

    AppState::queue_event(EventWrapper::StaticEvent(Event::WindowEvent {
      window_id,
      event: WindowEvent::ModifiersChanged(state.modifiers),
    }));
  }
  trace!("Completed `flagsChanged`");
}

extern "C" fn insert_tab(this: &Object, _sel: Sel, _sender: id) {
  unsafe {
    let window: id = msg_send![this, window];
    let first_responder: id = msg_send![window, firstResponder];
    let this_ptr = this as *const _ as *mut _;
    if first_responder == this_ptr {
      let (): _ = msg_send![window, selectNextKeyView: this];
    }
  }
}

extern "C" fn insert_back_tab(this: &Object, _sel: Sel, _sender: id) {
  unsafe {
    let window: id = msg_send![this, window];
    let first_responder: id = msg_send![window, firstResponder];
    let this_ptr = this as *const _ as *mut _;
    if first_responder == this_ptr {
      let (): _ = msg_send![window, selectPreviousKeyView: this];
    }
  }
}

// Allows us to receive Cmd-. (the shortcut for closing a dialog)
// https://bugs.eclipse.org/bugs/show_bug.cgi?id=300620#c6
extern "C" fn cancel_operation(this: &Object, _sel: Sel, _sender: id) {
  trace!("Triggered `cancelOperation`");
  unsafe {
    let state_ptr: *mut c_void = *this.get_ivar("taoState");
    let state = &mut *(state_ptr as *mut ViewState);

    let event: id = msg_send![NSApp(), currentEvent];
    update_potentially_stale_modifiers(state, event);

    let scancode = 0x2f;
    let key = KeyCode::from_scancode(scancode);
    debug_assert_eq!(key, KeyCode::Period);

    let window_event = Event::WindowEvent {
      window_id: WindowId(get_window_id(state.ns_window)),
      event: WindowEvent::KeyboardInput {
        device_id: DEVICE_ID,
        event: create_key_event(event, true, false, false, Some(key)),
        is_synthetic: false,
      },
    };
    AppState::queue_event(EventWrapper::StaticEvent(window_event));
  }
  trace!("Completed `cancelOperation`");
}

fn mouse_click(this: &Object, event: id, button: MouseButton, button_state: ElementState) {
  unsafe {
    let state_ptr: *mut c_void = *this.get_ivar("taoState");
    let state = &mut *(state_ptr as *mut ViewState);

    update_potentially_stale_modifiers(state, event);

    let window_event = Event::WindowEvent {
      window_id: WindowId(get_window_id(state.ns_window)),
      event: WindowEvent::MouseInput {
        device_id: DEVICE_ID,
        state: button_state,
        button,
        modifiers: event_mods(event),
      },
    };

    AppState::queue_event(EventWrapper::StaticEvent(window_event));
  }
}

extern "C" fn mouse_down(this: &Object, _sel: Sel, event: id) {
  mouse_motion(this, event);
  mouse_click(this, event, MouseButton::Left, ElementState::Pressed);
}

extern "C" fn mouse_up(this: &Object, _sel: Sel, event: id) {
  mouse_motion(this, event);
  mouse_click(this, event, MouseButton::Left, ElementState::Released);
}

extern "C" fn right_mouse_down(this: &Object, _sel: Sel, event: id) {
  mouse_motion(this, event);
  mouse_click(this, event, MouseButton::Right, ElementState::Pressed);
}

extern "C" fn right_mouse_up(this: &Object, _sel: Sel, event: id) {
  mouse_motion(this, event);
  mouse_click(this, event, MouseButton::Right, ElementState::Released);
}

extern "C" fn other_mouse_down(this: &Object, _sel: Sel, event: id) {
  mouse_motion(this, event);
  mouse_click(this, event, MouseButton::Middle, ElementState::Pressed);
}

extern "C" fn other_mouse_up(this: &Object, _sel: Sel, event: id) {
  mouse_motion(this, event);
  mouse_click(this, event, MouseButton::Middle, ElementState::Released);
}

fn mouse_motion(this: &Object, event: id) {
  unsafe {
    let state_ptr: *mut c_void = *this.get_ivar("taoState");
    let state = &mut *(state_ptr as *mut ViewState);

    // We have to do this to have access to the `NSView` trait...
    let view: id = this as *const _ as *mut _;

    let window_point = event.locationInWindow();
    let view_point = view.convertPoint_fromView_(window_point, nil);
    let view_rect = NSView::frame(view);

    if view_point.x.is_sign_negative()
      || view_point.y.is_sign_negative()
      || view_point.x > view_rect.size.width
      || view_point.y > view_rect.size.height
    {
      let mouse_buttons_down: NSUInteger = msg_send![class!(NSEvent), pressedMouseButtons];
      if mouse_buttons_down == 0 {
        // Point is outside of the client area (view) and no buttons are pressed
        return;
      }
    }

    let x = view_point.x as f64;
    let y = view_rect.size.height as f64 - view_point.y as f64;
    let logical_position = LogicalPosition::new(x, y);

    update_potentially_stale_modifiers(state, event);

    let window_event = Event::WindowEvent {
      window_id: WindowId(get_window_id(state.ns_window)),
      event: WindowEvent::CursorMoved {
        device_id: DEVICE_ID,
        position: logical_position.to_physical(state.get_scale_factor()),
        modifiers: event_mods(event),
      },
    };

    AppState::queue_event(EventWrapper::StaticEvent(window_event));
  }
}

extern "C" fn mouse_moved(this: &Object, _sel: Sel, event: id) {
  mouse_motion(this, event);
}

extern "C" fn mouse_dragged(this: &Object, _sel: Sel, event: id) {
  mouse_motion(this, event);
}

extern "C" fn right_mouse_dragged(this: &Object, _sel: Sel, event: id) {
  mouse_motion(this, event);
}

extern "C" fn other_mouse_dragged(this: &Object, _sel: Sel, event: id) {
  mouse_motion(this, event);
}

extern "C" fn mouse_entered(this: &Object, _sel: Sel, _event: id) {
  trace!("Triggered `mouseEntered`");
  unsafe {
    let state_ptr: *mut c_void = *this.get_ivar("taoState");
    let state = &mut *(state_ptr as *mut ViewState);

    let enter_event = Event::WindowEvent {
      window_id: WindowId(get_window_id(state.ns_window)),
      event: WindowEvent::CursorEntered {
        device_id: DEVICE_ID,
      },
    };

    AppState::queue_event(EventWrapper::StaticEvent(enter_event));
  }
  trace!("Completed `mouseEntered`");
}

extern "C" fn mouse_exited(this: &Object, _sel: Sel, _event: id) {
  trace!("Triggered `mouseExited`");
  unsafe {
    let state_ptr: *mut c_void = *this.get_ivar("taoState");
    let state = &mut *(state_ptr as *mut ViewState);

    let window_event = Event::WindowEvent {
      window_id: WindowId(get_window_id(state.ns_window)),
      event: WindowEvent::CursorLeft {
        device_id: DEVICE_ID,
      },
    };

    AppState::queue_event(EventWrapper::StaticEvent(window_event));
  }
  trace!("Completed `mouseExited`");
}

extern "C" fn scroll_wheel(this: &Object, _sel: Sel, event: id) {
  trace!("Triggered `scrollWheel`");

  mouse_motion(this, event);

  unsafe {
    let state_ptr: *mut c_void = *this.get_ivar("taoState");
    let state = &mut *(state_ptr as *mut ViewState);

    let delta = {
      // macOS horizontal sign convention is the inverse of tao.
      let (x, y) = (event.scrollingDeltaX() * -1.0, event.scrollingDeltaY());
      if event.hasPreciseScrollingDeltas() == YES {
        let delta = LogicalPosition::new(x, y).to_physical(state.get_scale_factor());
        MouseScrollDelta::PixelDelta(delta)
      } else {
        MouseScrollDelta::LineDelta(x as f32, y as f32)
      }
    };
    let phase = match event.phase() {
      NSEventPhase::NSEventPhaseMayBegin | NSEventPhase::NSEventPhaseBegan => TouchPhase::Started,
      NSEventPhase::NSEventPhaseEnded => TouchPhase::Ended,
      _ => TouchPhase::Moved,
    };

    let device_event = Event::DeviceEvent {
      device_id: DEVICE_ID,
      event: DeviceEvent::MouseWheel { delta },
    };

    let state_ptr: *mut c_void = *this.get_ivar("taoState");
    let state = &mut *(state_ptr as *mut ViewState);

    update_potentially_stale_modifiers(state, event);

    let window_event = Event::WindowEvent {
      window_id: WindowId(get_window_id(state.ns_window)),
      event: WindowEvent::MouseWheel {
        device_id: DEVICE_ID,
        delta,
        phase,
        modifiers: event_mods(event),
      },
    };

    AppState::queue_event(EventWrapper::StaticEvent(device_event));
    AppState::queue_event(EventWrapper::StaticEvent(window_event));
  }
  trace!("Completed `scrollWheel`");
}

extern "C" fn pressure_change_with_event(this: &Object, _sel: Sel, event: id) {
  trace!("Triggered `pressureChangeWithEvent`");

  mouse_motion(this, event);

  unsafe {
    let state_ptr: *mut c_void = *this.get_ivar("taoState");
    let state = &mut *(state_ptr as *mut ViewState);

    let pressure = event.pressure();
    let stage = event.stage();

    let window_event = Event::WindowEvent {
      window_id: WindowId(get_window_id(state.ns_window)),
      event: WindowEvent::TouchpadPressure {
        device_id: DEVICE_ID,
        pressure,
        stage,
      },
    };

    AppState::queue_event(EventWrapper::StaticEvent(window_event));
  }
  trace!("Completed `pressureChangeWithEvent`");
}

// Allows us to receive Ctrl-Tab and Ctrl-Esc.
// Note that this *doesn't* help with any missing Cmd inputs.
// https://github.com/chromium/chromium/blob/a86a8a6bcfa438fa3ac2eba6f02b3ad1f8e0756f/ui/views/cocoa/bridged_content_view.mm#L816
extern "C" fn wants_key_down_for_event(_this: &Object, _sel: Sel, _event: id) -> BOOL {
  YES
}

extern "C" fn accepts_first_mouse(_this: &Object, _sel: Sel, _event: id) -> BOOL {
  YES
}

pub unsafe fn inset_traffic_lights<W: NSWindow + Copy>(window: W, position: LogicalPosition<f64>) {
  let (x, y) = (position.x, position.y);

  let close = window.standardWindowButton_(NSWindowButton::NSWindowCloseButton);
  let miniaturize = window.standardWindowButton_(NSWindowButton::NSWindowMiniaturizeButton);
  let zoom = window.standardWindowButton_(NSWindowButton::NSWindowZoomButton);

  let title_bar_container_view = close.superview().superview();

  let close_rect = NSView::frame(close);
  let title_bar_frame_height = close_rect.size.height + y;
  let mut title_bar_rect = NSView::frame(title_bar_container_view);
  title_bar_rect.size.height = title_bar_frame_height;
  title_bar_rect.origin.y = window.frame().size.height - title_bar_frame_height;
  let _: () = msg_send![title_bar_container_view, setFrame: title_bar_rect];

  let window_buttons = vec![close, miniaturize, zoom];
  let space_between = NSView::frame(miniaturize).origin.x - close_rect.origin.x;

  for (i, button) in window_buttons.into_iter().enumerate() {
    let mut rect = NSView::frame(button);
    rect.origin.x = x + (i as f64 * space_between);
    button.setFrameOrigin(rect.origin);
  }
}<|MERGE_RESOLUTION|>--- conflicted
+++ resolved
@@ -422,19 +422,12 @@
       util::invisible_cursor()
     };
 
-<<<<<<< HEAD
-    let _: () = msg_send![this,
-        addCursorRect:bounds
-        cursor:cursor
-    ];
-=======
     if !cursor.is_null() {
       let _: () = msg_send![this,
           addCursorRect:bounds
           cursor:cursor
       ];
     }
->>>>>>> bd8bafec
   }
 }
 
