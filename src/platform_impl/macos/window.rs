// Copyright 2019-2021 Tauri Programme within The Commons Conservancy
// SPDX-License-Identifier: Apache-2.0

use raw_window_handle::{macos::MacOSHandle, RawWindowHandle};
use std::{
  collections::VecDeque,
  f64,
  os::raw::c_void,
  sync::{
    atomic::{AtomicBool, Ordering},
    Arc, Mutex, Weak,
  },
};

use crate::{
  dpi::{
    LogicalPosition, LogicalSize, PhysicalPosition, PhysicalSize, Position, Size, Size::Logical,
  },
  error::{ExternalError, NotSupportedError, OsError as RootOsError},
  icon::Icon,
  monitor::{MonitorHandle as RootMonitorHandle, VideoMode as RootVideoMode},
  platform::macos::WindowExtMacOS,
  platform_impl::platform::{
    app_state::{AppState, INTERRUPT_EVENT_LOOP_EXIT},
    ffi, menu,
    monitor::{self, MonitorHandle, VideoMode},
    util::{self, IdRef},
    view::{self, new_view, CursorState},
    window_delegate::new_delegate,
    OsError,
  },
  window::{CursorIcon, Fullscreen, UserAttentionType, WindowAttributes, WindowId as RootWindowId},
};
use cocoa::{
  appkit::{
    self, CGFloat, NSApp, NSApplication, NSApplicationPresentationOptions, NSColor,
    NSRequestUserAttentionType, NSScreen, NSView, NSWindow, NSWindowButton, NSWindowStyleMask,
  },
  base::{id, nil},
  foundation::{NSAutoreleasePool, NSDictionary, NSPoint, NSRect, NSSize},
};
use core_graphics::display::{CGDisplay, CGDisplayMode};
use objc::{
  declare::ClassDecl,
  runtime::{Class, Object, Sel, BOOL, NO, YES},
};

use super::Menu;

#[derive(Debug, Copy, Clone, PartialEq, Eq, PartialOrd, Ord, Hash)]
pub struct Id(pub usize);

impl Id {
  pub unsafe fn dummy() -> Self {
    Id(0)
  }
}

// Convert the `cocoa::base::id` associated with a window to a usize to use as a unique identifier
// for the window.
pub fn get_window_id(window_cocoa_id: id) -> Id {
  Id(window_cocoa_id as *const Object as _)
}

#[derive(Clone)]
pub struct PlatformSpecificWindowBuilderAttributes {
  pub movable_by_window_background: bool,
  pub titlebar_transparent: bool,
  pub title_hidden: bool,
  pub titlebar_hidden: bool,
  pub titlebar_buttons_hidden: bool,
  pub fullsize_content_view: bool,
  pub resize_increments: Option<LogicalSize<f64>>,
  pub disallow_hidpi: bool,
  pub has_shadow: bool,
}

impl Default for PlatformSpecificWindowBuilderAttributes {
  #[inline]
  fn default() -> Self {
    Self {
      movable_by_window_background: false,
      titlebar_transparent: false,
      title_hidden: false,
      titlebar_hidden: false,
      titlebar_buttons_hidden: false,
      fullsize_content_view: false,
      resize_increments: None,
      disallow_hidpi: false,
      has_shadow: true,
    }
  }
}

unsafe fn create_view(
  ns_window: id,
  pl_attribs: &PlatformSpecificWindowBuilderAttributes,
) -> Option<(IdRef, Weak<Mutex<CursorState>>)> {
  let (ns_view, cursor_state) = new_view(ns_window);
  ns_view.non_nil().map(|ns_view| {
    if !pl_attribs.disallow_hidpi {
      ns_view.setWantsBestResolutionOpenGLSurface_(YES);
    }

    // On Mojave, views automatically become layer-backed shortly after being added to
    // a window. Changing the layer-backedness of a view breaks the association between
    // the view and its associated OpenGL context. To work around this, on Mojave we
    // explicitly make the view layer-backed up front so that AppKit doesn't do it
    // itself and break the association with its context.
    if f64::floor(appkit::NSAppKitVersionNumber) > appkit::NSAppKitVersionNumber10_12 {
      ns_view.setWantsLayer(YES);
    }

    (ns_view, cursor_state)
  })
}

fn create_window(
  attrs: &WindowAttributes,
  pl_attrs: &PlatformSpecificWindowBuilderAttributes,
) -> Option<IdRef> {
  unsafe {
    let pool = NSAutoreleasePool::new(nil);
    let screen = match attrs.fullscreen {
      Some(Fullscreen::Borderless(Some(RootMonitorHandle { inner: ref monitor })))
      | Some(Fullscreen::Exclusive(RootVideoMode {
        video_mode: VideoMode { ref monitor, .. },
      })) => {
        let monitor_screen = monitor.ns_screen();
        Some(monitor_screen.unwrap_or_else(|| appkit::NSScreen::mainScreen(nil)))
      }
      Some(Fullscreen::Borderless(None)) => Some(appkit::NSScreen::mainScreen(nil)),
      None => None,
    };
    let frame = match screen {
      Some(screen) => NSScreen::frame(screen),
      None => {
        let screen = NSScreen::mainScreen(nil);
        let scale_factor = NSScreen::backingScaleFactor(screen) as f64;
        let (width, height) = match attrs.inner_size {
          Some(size) => {
            let logical = size.to_logical(scale_factor);
            (logical.width, logical.height)
          }
          None => (800.0, 600.0),
        };
        let (left, bottom) = match attrs.position {
          Some(position) => {
            let logical = util::window_position(position.to_logical(scale_factor));
            // macOS wants the position of the bottom left corner,
            // but caller is setting the position of top left corner
            (logical.x, logical.y - height)
          }
          // This value is ignored by calling win.center() below
          None => (0.0, 0.0),
        };
        NSRect::new(NSPoint::new(left, bottom), NSSize::new(width, height))
      }
    };

    let mut masks = if !attrs.decorations && screen.is_none() || pl_attrs.titlebar_hidden {
      // Resizable UnownedWindow without a titlebar or borders
      // if decorations is set to false, ignore pl_attrs
      NSWindowStyleMask::NSBorderlessWindowMask
        | NSWindowStyleMask::NSResizableWindowMask
        | NSWindowStyleMask::NSMiniaturizableWindowMask
    } else {
      // default case, resizable window with titlebar and titlebar buttons
      NSWindowStyleMask::NSClosableWindowMask
        | NSWindowStyleMask::NSMiniaturizableWindowMask
        | NSWindowStyleMask::NSResizableWindowMask
        | NSWindowStyleMask::NSTitledWindowMask
    };

    if !attrs.resizable {
      masks &= !NSWindowStyleMask::NSResizableWindowMask;
    }

    if pl_attrs.fullsize_content_view {
      masks |= NSWindowStyleMask::NSFullSizeContentViewWindowMask;
    }

    let ns_window: id = msg_send![WINDOW_CLASS.0, alloc];
    let ns_window = IdRef::new(ns_window.initWithContentRect_styleMask_backing_defer_(
      frame,
      masks,
      appkit::NSBackingStoreBuffered,
      NO,
    ));
    let res = ns_window.non_nil().map(|ns_window| {
      let title = util::ns_string_id_ref(&attrs.title);
      ns_window.setReleasedWhenClosed_(NO);
      ns_window.setTitle_(*title);
      ns_window.setAcceptsMouseMovedEvents_(YES);

      if pl_attrs.titlebar_transparent {
        ns_window.setTitlebarAppearsTransparent_(YES);
      }
      if pl_attrs.title_hidden {
        ns_window.setTitleVisibility_(appkit::NSWindowTitleVisibility::NSWindowTitleHidden);
      }
      if pl_attrs.titlebar_buttons_hidden {
        for titlebar_button in &[
          NSWindowButton::NSWindowFullScreenButton,
          NSWindowButton::NSWindowMiniaturizeButton,
          NSWindowButton::NSWindowCloseButton,
          NSWindowButton::NSWindowZoomButton,
        ] {
          let button = ns_window.standardWindowButton_(*titlebar_button);
          let _: () = msg_send![button, setHidden: YES];
        }
      }
      if pl_attrs.movable_by_window_background {
        ns_window.setMovableByWindowBackground_(YES);
      }

      if attrs.always_on_top {
        let _: () = msg_send![
          *ns_window,
          setLevel: ffi::NSWindowLevel::NSFloatingWindowLevel
        ];
      }

      if let Some(increments) = pl_attrs.resize_increments {
        let (x, y) = (increments.width, increments.height);
        if x >= 1.0 && y >= 1.0 {
          let size = NSSize::new(x as CGFloat, y as CGFloat);
          ns_window.setResizeIncrements_(size);
        }
      }

      if !pl_attrs.has_shadow {
        ns_window.setHasShadow_(NO);
      }
      if attrs.position.is_none() {
        ns_window.center();
      }
      if let Some(window_menu) = attrs.window_menu.clone() {
        menu::initialize(window_menu);
      }
      ns_window
    });
    pool.drain();
    res
  }
}

struct WindowClass(*const Class);
unsafe impl Send for WindowClass {}
unsafe impl Sync for WindowClass {}

lazy_static! {
  static ref WINDOW_CLASS: WindowClass = unsafe {
    let window_superclass = class!(NSWindow);
    let mut decl = ClassDecl::new("TaoWindow", window_superclass).unwrap();
    decl.add_method(
      sel!(canBecomeMainWindow),
      util::yes as extern "C" fn(&Object, Sel) -> BOOL,
    );
    decl.add_method(
      sel!(canBecomeKeyWindow),
      util::yes as extern "C" fn(&Object, Sel) -> BOOL,
    );
    WindowClass(decl.register())
  };
}

#[derive(Default)]
pub struct SharedState {
  pub resizable: bool,
  pub fullscreen: Option<Fullscreen>,
  // This is true between windowWillEnterFullScreen and windowDidEnterFullScreen
  // or windowWillExitFullScreen and windowDidExitFullScreen.
  // We must not toggle fullscreen when this is true.
  pub in_fullscreen_transition: bool,
  // If it is attempted to toggle fullscreen when in_fullscreen_transition is true,
  // Set target_fullscreen and do after fullscreen transition is end.
  pub target_fullscreen: Option<Option<Fullscreen>>,
  pub maximized: bool,
  pub standard_frame: Option<NSRect>,
  is_simple_fullscreen: bool,
  pub saved_style: Option<NSWindowStyleMask>,
  /// Presentation options saved before entering `set_simple_fullscreen`, and
  /// restored upon exiting it
  save_presentation_opts: Option<NSApplicationPresentationOptions>,
  pub saved_desktop_display_mode: Option<(CGDisplay, CGDisplayMode)>,
}

impl SharedState {
  pub fn saved_standard_frame(&self) -> NSRect {
    self
      .standard_frame
      .unwrap_or_else(|| NSRect::new(NSPoint::new(50.0, 50.0), NSSize::new(800.0, 600.0)))
  }
}

impl From<WindowAttributes> for SharedState {
  fn from(attribs: WindowAttributes) -> Self {
    SharedState {
      resizable: attribs.resizable,
      // This fullscreen field tracks the current state of the window
      // (as seen by `WindowDelegate`), and since the window hasn't
      // actually been fullscreened yet, we can't set it yet. This is
      // necessary for state transitions to work right, since otherwise
      // the initial value and the first `set_fullscreen` call would be
      // identical, resulting in a no-op.
      fullscreen: None,
      maximized: attribs.maximized,
      ..Default::default()
    }
  }
}

pub struct UnownedWindow {
  pub ns_window: IdRef, // never changes
  pub ns_view: IdRef,   // never changes
  input_context: IdRef, // never changes
  pub shared_state: Arc<Mutex<SharedState>>,
  decorations: AtomicBool,
  cursor_state: Weak<Mutex<CursorState>>,
  pub inner_rect: Option<PhysicalSize<u32>>,
}

unsafe impl Send for UnownedWindow {}
unsafe impl Sync for UnownedWindow {}

impl UnownedWindow {
  pub fn new(
    mut win_attribs: WindowAttributes,
    pl_attribs: PlatformSpecificWindowBuilderAttributes,
  ) -> Result<(Arc<Self>, IdRef), RootOsError> {
    unsafe {
      if !msg_send![class!(NSThread), isMainThread] {
        panic!("Windows can only be created on the main thread on macOS");
      }
    }
    trace!("Creating new window");

    let pool = unsafe { NSAutoreleasePool::new(nil) };
    let ns_window = create_window(&win_attribs, &pl_attribs).ok_or_else(|| {
      unsafe { pool.drain() };
      os_error!(OsError::CreationError("Couldn't create `NSWindow`"))
    })?;

    let (ns_view, cursor_state) =
      unsafe { create_view(*ns_window, &pl_attribs) }.ok_or_else(|| {
        unsafe { pool.drain() };
        os_error!(OsError::CreationError("Couldn't create `NSView`"))
      })?;

    // Configure the new view as the "key view" for the window
    unsafe {
      ns_window.setContentView_(*ns_view);
      ns_window.setInitialFirstResponder_(*ns_view);
    }

    let input_context = unsafe { util::create_input_context(*ns_view) };

    let scale_factor = unsafe { NSWindow::backingScaleFactor(*ns_window) as f64 };

    unsafe {
      if win_attribs.transparent {
        ns_window.setOpaque_(NO);
        ns_window.setBackgroundColor_(NSColor::clearColor(nil));
      }

      win_attribs.min_inner_size.map(|dim| {
        let logical_dim = dim.to_logical(scale_factor);
        set_min_inner_size(*ns_window, logical_dim)
      });
      win_attribs.max_inner_size.map(|dim| {
        let logical_dim = dim.to_logical(scale_factor);
        set_max_inner_size(*ns_window, logical_dim)
      });

      use cocoa::foundation::NSArray;
      // register for drag and drop operations.
      let () = msg_send![
        *ns_window,
        registerForDraggedTypes: NSArray::arrayWithObject(nil, appkit::NSFilenamesPboardType)
      ];
    }

    // Since `win_attribs` is put into a mutex below, we'll just copy these
    // attributes now instead of bothering to lock it later.
    // Also, `SharedState` doesn't carry `fullscreen` over; it's set
    // indirectly by us calling `set_fullscreen` below, causing handlers in
    // `WindowDelegate` to update the state.
    let fullscreen = win_attribs.fullscreen.take();
    let maximized = win_attribs.maximized;
    let visible = win_attribs.visible;
    let decorations = win_attribs.decorations;
    let inner_rect = win_attribs
      .inner_size
      .map(|size| size.to_physical(scale_factor));

    let window = Arc::new(UnownedWindow {
      ns_view,
      ns_window,
      input_context,
      shared_state: Arc::new(Mutex::new(win_attribs.into())),
      decorations: AtomicBool::new(decorations),
      cursor_state,
      inner_rect,
    });

    let delegate = new_delegate(&window, fullscreen.is_some());

    // Set fullscreen mode after we setup everything
    window.set_fullscreen(fullscreen);

    // Setting the window as key has to happen *after* we set the fullscreen
    // state, since otherwise we'll briefly see the window at normal size
    // before it transitions.
    if visible {
      // Tightly linked with `app_state::window_activation_hack`
      unsafe { window.ns_window.makeKeyAndOrderFront_(nil) };
    }

    if maximized {
      window.set_maximized(maximized);
    }

    unsafe { pool.drain() };

    Ok((window, delegate))
  }

  fn set_style_mask_async(&self, mask: NSWindowStyleMask) {
    unsafe { util::set_style_mask_async(*self.ns_window, *self.ns_view, mask) };
  }

  fn set_style_mask_sync(&self, mask: NSWindowStyleMask) {
    unsafe { util::set_style_mask_sync(*self.ns_window, *self.ns_view, mask) };
  }

  pub fn id(&self) -> Id {
    get_window_id(*self.ns_window)
  }

  pub fn set_title(&self, title: &str) {
    unsafe {
      util::set_title_async(*self.ns_window, title.to_string());
    }
  }

  pub fn set_menu(&self, menu: Option<Menu>) {
    unsafe {
      util::set_menu_async(*self.ns_window, menu);
    }
  }

  pub fn set_visible(&self, visible: bool) {
    match visible {
      true => unsafe { util::make_key_and_order_front_async(*self.ns_window) },
      false => unsafe { util::order_out_async(*self.ns_window) },
    }
  }

  #[inline]
  // Shortener for set_visible(true)
  pub fn set_focus(&self) {
    unsafe {
      let is_minimized: BOOL = msg_send![*self.ns_window, isMiniaturized];
      let is_visible: BOOL = msg_send![*self.ns_window, isVisible];

      if is_minimized == NO && is_visible == YES {
        util::set_focus(*self.ns_window);
      }
    }
  }

  pub fn request_redraw(&self) {
    AppState::queue_redraw(RootWindowId(self.id()));
  }

  pub fn outer_position(&self) -> Result<PhysicalPosition<i32>, NotSupportedError> {
    let frame_rect = unsafe { NSWindow::frame(*self.ns_window) };
    let position = LogicalPosition::new(
      frame_rect.origin.x as f64,
      util::bottom_left_to_top_left(frame_rect),
    );
    let scale_factor = self.scale_factor();
    Ok(position.to_physical(scale_factor))
  }

  pub fn inner_position(&self) -> Result<PhysicalPosition<i32>, NotSupportedError> {
    let content_rect = unsafe {
      NSWindow::contentRectForFrameRect_(*self.ns_window, NSWindow::frame(*self.ns_window))
    };
    let position = LogicalPosition::new(
      content_rect.origin.x as f64,
      util::bottom_left_to_top_left(content_rect),
    );
    let scale_factor = self.scale_factor();
    Ok(position.to_physical(scale_factor))
  }

  pub fn set_outer_position(&self, position: Position) {
    let scale_factor = self.scale_factor();
    let position = position.to_logical(scale_factor);
    unsafe {
      util::set_frame_top_left_point_async(*self.ns_window, util::window_position(position));
    }
  }

  #[inline]
  pub fn inner_size(&self) -> PhysicalSize<u32> {
    let view_frame = unsafe { NSView::frame(*self.ns_view) };
    let logical: LogicalSize<f64> =
      (view_frame.size.width as f64, view_frame.size.height as f64).into();
    let scale_factor = self.scale_factor();
    logical.to_physical(scale_factor)
  }

  #[inline]
  pub fn outer_size(&self) -> PhysicalSize<u32> {
    let view_frame = unsafe { NSWindow::frame(*self.ns_window) };
    let logical: LogicalSize<f64> =
      (view_frame.size.width as f64, view_frame.size.height as f64).into();
    let scale_factor = self.scale_factor();
    logical.to_physical(scale_factor)
  }

  #[inline]
  pub fn set_inner_size(&self, size: Size) {
    unsafe {
      let scale_factor = self.scale_factor();
      util::set_content_size_async(*self.ns_window, size.to_logical(scale_factor));
    }
  }

  pub fn set_min_inner_size(&self, dimensions: Option<Size>) {
    unsafe {
      let dimensions = dimensions.unwrap_or(Logical(LogicalSize {
        width: 0.0,
        height: 0.0,
      }));
      let scale_factor = self.scale_factor();
      set_min_inner_size(*self.ns_window, dimensions.to_logical(scale_factor));
    }
  }

  pub fn set_max_inner_size(&self, dimensions: Option<Size>) {
    unsafe {
      let dimensions = dimensions.unwrap_or(Logical(LogicalSize {
        width: std::f32::MAX as f64,
        height: std::f32::MAX as f64,
      }));
      let scale_factor = self.scale_factor();
      set_max_inner_size(*self.ns_window, dimensions.to_logical(scale_factor));
    }
  }

  #[inline]
  pub fn set_resizable(&self, resizable: bool) {
    let fullscreen = {
      trace!("Locked shared state in `set_resizable`");
      let mut shared_state_lock = self.shared_state.lock().unwrap();
      shared_state_lock.resizable = resizable;
      trace!("Unlocked shared state in `set_resizable`");
      shared_state_lock.fullscreen.is_some()
    };
    if !fullscreen {
      let mut mask = unsafe { self.ns_window.styleMask() };
      if resizable {
        mask |= NSWindowStyleMask::NSResizableWindowMask;
      } else {
        mask &= !NSWindowStyleMask::NSResizableWindowMask;
      }
      self.set_style_mask_async(mask);
    } // Otherwise, we don't change the mask until we exit fullscreen.
  }

  pub fn set_cursor_icon(&self, cursor: CursorIcon) {
    let cursor = util::Cursor::from(cursor);
    if let Some(cursor_access) = self.cursor_state.upgrade() {
      cursor_access.lock().unwrap().cursor = cursor;
    }
    unsafe {
      let _: () = msg_send![*self.ns_window,
          invalidateCursorRectsForView:*self.ns_view
      ];
    }
  }

  #[inline]
  pub fn set_cursor_grab(&self, grab: bool) -> Result<(), ExternalError> {
    // TODO: Do this for real https://stackoverflow.com/a/40922095/5435443
    CGDisplay::associate_mouse_and_mouse_cursor_position(!grab)
      .map_err(|status| ExternalError::Os(os_error!(OsError::CGError(status))))
  }

  #[inline]
  pub fn set_cursor_visible(&self, visible: bool) {
    if let Some(cursor_access) = self.cursor_state.upgrade() {
      let mut cursor_state = cursor_access.lock().unwrap();
      if visible != cursor_state.visible {
        cursor_state.visible = visible;
        drop(cursor_state);
        unsafe {
          let _: () = msg_send![*self.ns_window,
              invalidateCursorRectsForView:*self.ns_view
          ];
        }
      }
    }
  }

  #[inline]
  pub fn scale_factor(&self) -> f64 {
    unsafe { NSWindow::backingScaleFactor(*self.ns_window) as _ }
  }

  #[inline]
  pub fn set_cursor_position(&self, cursor_position: Position) -> Result<(), ExternalError> {
    let physical_window_position = self.inner_position().unwrap();
    let scale_factor = self.scale_factor();
    let window_position = physical_window_position.to_logical::<CGFloat>(scale_factor);
    let logical_cursor_position = cursor_position.to_logical::<CGFloat>(scale_factor);
    let point = appkit::CGPoint {
      x: logical_cursor_position.x + window_position.x,
      y: logical_cursor_position.y + window_position.y,
    };
    CGDisplay::warp_mouse_cursor_position(point)
      .map_err(|e| ExternalError::Os(os_error!(OsError::CGError(e))))?;
    CGDisplay::associate_mouse_and_mouse_cursor_position(true)
      .map_err(|e| ExternalError::Os(os_error!(OsError::CGError(e))))?;

    Ok(())
  }

  #[inline]
  pub fn drag_window(&self) -> Result<(), ExternalError> {
    unsafe {
      let event: id = msg_send![NSApp(), currentEvent];
      let _: () = msg_send![*self.ns_window, performWindowDragWithEvent: event];
    }

    Ok(())
  }

  pub(crate) fn is_zoomed(&self) -> bool {
    // because `isZoomed` doesn't work if the window's borderless,
    // we make it resizable temporalily.
    let curr_mask = unsafe { self.ns_window.styleMask() };

    let required = NSWindowStyleMask::NSTitledWindowMask | NSWindowStyleMask::NSResizableWindowMask;
    let needs_temp_mask = !curr_mask.contains(required);
    if needs_temp_mask {
      self.set_style_mask_sync(required);
    }

    let is_zoomed: BOOL = unsafe { msg_send![*self.ns_window, isZoomed] };

    // Roll back temp styles
    if needs_temp_mask {
      self.set_style_mask_async(curr_mask);
    }

    is_zoomed != NO
  }

  fn saved_style(&self, shared_state: &mut SharedState) -> NSWindowStyleMask {
    let base_mask = shared_state
      .saved_style
      .take()
      .unwrap_or_else(|| unsafe { self.ns_window.styleMask() });
    if shared_state.resizable {
      base_mask | NSWindowStyleMask::NSResizableWindowMask
    } else {
      base_mask & !NSWindowStyleMask::NSResizableWindowMask
    }
  }

  /// This is called when the window is exiting fullscreen, whether by the
  /// user clicking on the green fullscreen button or programmatically by
  /// `toggleFullScreen:`
  pub(crate) fn restore_state_from_fullscreen(&self) {
    trace!("Locked shared state in `restore_state_from_fullscreen`");
    let mut shared_state_lock = self.shared_state.lock().unwrap();

    shared_state_lock.fullscreen = None;

    let maximized = shared_state_lock.maximized;
    let mask = self.saved_style(&mut *shared_state_lock);

    drop(shared_state_lock);
    trace!("Unocked shared state in `restore_state_from_fullscreen`");

    self.set_style_mask_async(mask);
    self.set_maximized(maximized);
  }

  #[inline]
  pub fn set_minimized(&self, minimized: bool) {
    let is_minimized: BOOL = unsafe { msg_send![*self.ns_window, isMiniaturized] };
    let is_minimized: bool = is_minimized == YES;
    if is_minimized == minimized {
      return;
    }

    if minimized {
      unsafe {
        NSWindow::miniaturize_(*self.ns_window, *self.ns_window);
      }
    } else {
      unsafe {
        NSWindow::deminiaturize_(*self.ns_window, *self.ns_window);
      }
    }
  }

  #[inline]
  pub fn set_maximized(&self, maximized: bool) {
    let is_zoomed = self.is_zoomed();
    if is_zoomed == maximized {
      return;
    };
    unsafe {
      util::set_maximized_async(
        *self.ns_window,
        is_zoomed,
        maximized,
        Arc::downgrade(&self.shared_state),
      );
    }
  }

  #[inline]
  pub fn fullscreen(&self) -> Option<Fullscreen> {
    let shared_state_lock = self.shared_state.lock().unwrap();
    shared_state_lock.fullscreen.clone()
  }

  #[inline]
  pub fn is_maximized(&self) -> bool {
    self.is_zoomed()
  }

  #[inline]
  pub fn is_visible(&self) -> bool {
    let is_visible: BOOL = unsafe { msg_send![*self.ns_window, isVisible] };
    is_visible == YES
  }

  #[inline]
  pub fn is_resizable(&self) -> bool {
    let is_resizable: BOOL = unsafe { msg_send![*self.ns_window, isResizable] };
    is_resizable == YES
  }

  #[inline]
  pub fn is_decorated(&self) -> bool {
    let current_mask = unsafe { self.ns_window.styleMask() };
    if current_mask
      == NSWindowStyleMask::NSMiniaturizableWindowMask | NSWindowStyleMask::NSResizableWindowMask
    {
      return false;
    }
    true
  }

  #[inline]
  pub fn set_fullscreen(&self, fullscreen: Option<Fullscreen>) {
    trace!("Locked shared state in `set_fullscreen`");
    let mut shared_state_lock = self.shared_state.lock().unwrap();
    if shared_state_lock.is_simple_fullscreen {
      trace!("Unlocked shared state in `set_fullscreen`");
      return;
    }
    if shared_state_lock.in_fullscreen_transition {
      // We can't set fullscreen here.
      // Set fullscreen after transition.
      shared_state_lock.target_fullscreen = Some(fullscreen);
      trace!("Unlocked shared state in `set_fullscreen`");
      return;
    }
    let old_fullscreen = shared_state_lock.fullscreen.clone();
    if fullscreen == old_fullscreen {
      trace!("Unlocked shared state in `set_fullscreen`");
      return;
    }
    trace!("Unlocked shared state in `set_fullscreen`");
    drop(shared_state_lock);

    // If the fullscreen is on a different monitor, we must move the window
    // to that monitor before we toggle fullscreen (as `toggleFullScreen`
    // does not take a screen parameter, but uses the current screen)
    if let Some(ref fullscreen) = fullscreen {
      let new_screen = match fullscreen {
        Fullscreen::Borderless(borderless) => {
          let RootMonitorHandle { inner: monitor } = borderless
            .clone()
            .unwrap_or_else(|| self.current_monitor_inner());
          monitor
        }
        Fullscreen::Exclusive(RootVideoMode {
          video_mode: VideoMode { ref monitor, .. },
        }) => monitor.clone(),
      }
      .ns_screen()
      .unwrap();

      unsafe {
        let old_screen = NSWindow::screen(*self.ns_window);
        if old_screen != new_screen {
          let mut screen_frame: NSRect = msg_send![new_screen, frame];
          // The coordinate system here has its origin at bottom-left
          // and Y goes up
          screen_frame.origin.y += screen_frame.size.height;
          util::set_frame_top_left_point_async(*self.ns_window, screen_frame.origin);
        }
      }
    }

    if let Some(Fullscreen::Exclusive(ref video_mode)) = fullscreen {
      // Note: `enterFullScreenMode:withOptions:` seems to do the exact
      // same thing as we're doing here (captures the display, sets the
      // video mode, and hides the menu bar and dock), with the exception
      // of that I couldn't figure out how to set the display mode with
      // it. I think `enterFullScreenMode:withOptions:` is still using the
      // older display mode API where display modes were of the type
      // `CFDictionary`, but this has changed, so we can't obtain the
      // correct parameter for this any longer. Apple's code samples for
      // this function seem to just pass in "YES" for the display mode
      // parameter, which is not consistent with the docs saying that it
      // takes a `NSDictionary`..

      let display_id = video_mode.monitor().inner.native_identifier();

      let mut fade_token = ffi::kCGDisplayFadeReservationInvalidToken;

      unsafe {
        // Fade to black (and wait for the fade to complete) to hide the
        // flicker from capturing the display and switching display mode
        if ffi::CGAcquireDisplayFadeReservation(5.0, &mut fade_token) == ffi::kCGErrorSuccess {
          ffi::CGDisplayFade(
            fade_token,
            0.3,
            ffi::kCGDisplayBlendNormal,
            ffi::kCGDisplayBlendSolidColor,
            0.0,
            0.0,
            0.0,
            ffi::TRUE,
          );
        }

        assert_eq!(ffi::CGDisplayCapture(display_id), ffi::kCGErrorSuccess);
      }

      unsafe {
        let result = ffi::CGDisplaySetDisplayMode(
          display_id,
          video_mode.video_mode.native_mode.0,
          std::ptr::null(),
        );
        assert!(result == ffi::kCGErrorSuccess, "failed to set video mode");

        // After the display has been configured, fade back in
        // asynchronously
        if fade_token != ffi::kCGDisplayFadeReservationInvalidToken {
          ffi::CGDisplayFade(
            fade_token,
            0.6,
            ffi::kCGDisplayBlendSolidColor,
            ffi::kCGDisplayBlendNormal,
            0.0,
            0.0,
            0.0,
            ffi::FALSE,
          );
          ffi::CGReleaseDisplayFadeReservation(fade_token);
        }
      }
    }

    trace!("Locked shared state in `set_fullscreen`");
    let mut shared_state_lock = self.shared_state.lock().unwrap();
    shared_state_lock.fullscreen = fullscreen.clone();
    trace!("Unlocked shared state in `set_fullscreen`");

    INTERRUPT_EVENT_LOOP_EXIT.store(true, Ordering::SeqCst);

    match (&old_fullscreen, &fullscreen) {
      (&None, &Some(_)) => unsafe {
        util::toggle_full_screen_async(
          *self.ns_window,
          *self.ns_view,
          old_fullscreen.is_none(),
          Arc::downgrade(&self.shared_state),
        );
      },
      (&Some(Fullscreen::Borderless(_)), &None) => unsafe {
        // State is restored by `window_did_exit_fullscreen`
        util::toggle_full_screen_async(
          *self.ns_window,
          *self.ns_view,
          old_fullscreen.is_none(),
          Arc::downgrade(&self.shared_state),
        );
      },
      (&Some(Fullscreen::Exclusive(RootVideoMode { ref video_mode })), &None) => unsafe {
        util::restore_display_mode_async(video_mode.monitor().inner.native_identifier());
        // Rest of the state is restored by `window_did_exit_fullscreen`
        util::toggle_full_screen_async(
          *self.ns_window,
          *self.ns_view,
          old_fullscreen.is_none(),
          Arc::downgrade(&self.shared_state),
        );
      },
      (&Some(Fullscreen::Borderless(_)), &Some(Fullscreen::Exclusive(_))) => unsafe {
        // If we're already in fullscreen mode, calling
        // `CGDisplayCapture` will place the shielding window on top of
        // our window, which results in a black display and is not what
        // we want. So, we must place our window on top of the shielding
        // window. Unfortunately, this also makes our window be on top
        // of the menu bar, and this looks broken, so we must make sure
        // that the menu bar is disabled. This is done in the window
        // delegate in `window:willUseFullScreenPresentationOptions:`.
        let () = msg_send![*self.ns_window, setLevel: ffi::CGShieldingWindowLevel() + 1];
      },
      (
        &Some(Fullscreen::Exclusive(RootVideoMode { ref video_mode })),
        &Some(Fullscreen::Borderless(_)),
      ) => unsafe {
        util::restore_display_mode_async(video_mode.monitor().inner.native_identifier());
      },
      _ => INTERRUPT_EVENT_LOOP_EXIT.store(false, Ordering::SeqCst),
    }
  }

  #[inline]
  pub fn set_decorations(&self, decorations: bool) {
    if decorations != self.decorations.load(Ordering::Acquire) {
      self.decorations.store(decorations, Ordering::Release);

      let (fullscreen, resizable) = {
        trace!("Locked shared state in `set_decorations`");
        let shared_state_lock = self.shared_state.lock().unwrap();
        trace!("Unlocked shared state in `set_decorations`");
        (
          shared_state_lock.fullscreen.is_some(),
          shared_state_lock.resizable,
        )
      };

      // If we're in fullscreen mode, we wait to apply decoration changes
      // until we're in `window_did_exit_fullscreen`.
      if fullscreen {
        return;
      }

      let new_mask = {
        let mut new_mask = if decorations {
          NSWindowStyleMask::NSClosableWindowMask
            | NSWindowStyleMask::NSMiniaturizableWindowMask
            | NSWindowStyleMask::NSResizableWindowMask
            | NSWindowStyleMask::NSTitledWindowMask
        } else {
          NSWindowStyleMask::NSBorderlessWindowMask | NSWindowStyleMask::NSResizableWindowMask
        };
        if !resizable {
          new_mask &= !NSWindowStyleMask::NSResizableWindowMask;
        }
        new_mask
      };
      self.set_style_mask_async(new_mask);
    }
  }

  #[inline]
  pub fn set_always_on_top(&self, always_on_top: bool) {
    let level = if always_on_top {
      ffi::NSWindowLevel::NSFloatingWindowLevel
    } else {
      ffi::NSWindowLevel::NSNormalWindowLevel
    };
    unsafe { util::set_level_async(*self.ns_window, level) };
  }

  #[inline]
  pub fn set_window_icon(&self, _icon: Option<Icon>) {
    // macOS doesn't have window icons. Though, there is
    // `setRepresentedFilename`, but that's semantically distinct and should
    // only be used when the window is in some way representing a specific
    // file/directory. For instance, Terminal.app uses this for the CWD.
    // Anyway, that should eventually be implemented as
    // `WindowBuilderExt::with_represented_file` or something, and doesn't
    // have anything to do with `set_window_icon`.
    // https://developer.apple.com/library/content/documentation/Cocoa/Conceptual/WinPanel/Tasks/SettingWindowTitle.html
  }

  #[inline]
  pub fn set_ime_position(&self, spot: Position) {
    let scale_factor = self.scale_factor();
    let logical_spot = spot.to_logical(scale_factor);
    unsafe {
      view::set_ime_position(
        *self.ns_view,
        *self.input_context,
        logical_spot.x,
        logical_spot.y,
      );
    }
  }

  #[inline]
  pub fn request_user_attention(&self, request_type: Option<UserAttentionType>) {
    let ns_request_type = request_type.map(|ty| match ty {
      UserAttentionType::Critical => NSRequestUserAttentionType::NSCriticalRequest,
      UserAttentionType::Informational => NSRequestUserAttentionType::NSInformationalRequest,
    });
    unsafe {
      if let Some(ty) = ns_request_type {
        NSApp().requestUserAttention_(ty);
      }
    }
  }

  #[inline]
  pub fn hide_menu(&self) {}

  #[inline]
  pub fn show_menu(&self) {}

  #[inline]
<<<<<<< HEAD
  pub fn is_menu_visible(&self) -> bool {
    warn!("`Window::is_menu_visible` is ignored on Android");
    true
  }

  #[inline]
  pub fn set_skip_taskbar(&self, _skip: bool) {}

  #[inline]
=======
>>>>>>> e0bfa021
  // Allow directly accessing the current monitor internally without unwrapping.
  pub(crate) fn current_monitor_inner(&self) -> RootMonitorHandle {
    unsafe {
      let screen: id = msg_send![*self.ns_window, screen];
      let desc = NSScreen::deviceDescription(screen);
      let key = util::ns_string_id_ref("NSScreenNumber");
      let value = NSDictionary::valueForKey_(desc, *key);
      let display_id = msg_send![value, unsignedIntegerValue];
      RootMonitorHandle {
        inner: MonitorHandle::new(display_id),
      }
    }
  }

  #[inline]
  pub fn current_monitor(&self) -> Option<RootMonitorHandle> {
    Some(self.current_monitor_inner())
  }

  #[inline]
  pub fn available_monitors(&self) -> VecDeque<MonitorHandle> {
    monitor::available_monitors()
  }

  #[inline]
  pub fn primary_monitor(&self) -> Option<RootMonitorHandle> {
    let monitor = monitor::primary_monitor();
    Some(RootMonitorHandle { inner: monitor })
  }

  #[inline]
  pub fn raw_window_handle(&self) -> RawWindowHandle {
    let handle = MacOSHandle {
      ns_window: *self.ns_window as *mut _,
      ns_view: *self.ns_view as *mut _,
      ..MacOSHandle::empty()
    };
    RawWindowHandle::MacOS(handle)
  }
}

impl WindowExtMacOS for UnownedWindow {
  #[inline]
  fn ns_window(&self) -> *mut c_void {
    *self.ns_window as *mut _
  }

  #[inline]
  fn ns_view(&self) -> *mut c_void {
    *self.ns_view as *mut _
  }

  #[inline]
  fn simple_fullscreen(&self) -> bool {
    let shared_state_lock = self.shared_state.lock().unwrap();
    shared_state_lock.is_simple_fullscreen
  }

  #[inline]
  fn set_simple_fullscreen(&self, fullscreen: bool) -> bool {
    let mut shared_state_lock = self.shared_state.lock().unwrap();

    unsafe {
      let app = NSApp();
      let is_native_fullscreen = shared_state_lock.fullscreen.is_some();
      let is_simple_fullscreen = shared_state_lock.is_simple_fullscreen;

      // Do nothing if native fullscreen is active.
      if is_native_fullscreen
        || (fullscreen && is_simple_fullscreen)
        || (!fullscreen && !is_simple_fullscreen)
      {
        return false;
      }

      if fullscreen {
        // Remember the original window's settings
        // Exclude title bar
        shared_state_lock.standard_frame = Some(NSWindow::contentRectForFrameRect_(
          *self.ns_window,
          NSWindow::frame(*self.ns_window),
        ));
        shared_state_lock.saved_style = Some(self.ns_window.styleMask());
        shared_state_lock.save_presentation_opts = Some(app.presentationOptions_());

        // Tell our window's state that we're in fullscreen
        shared_state_lock.is_simple_fullscreen = true;

        // Simulate pre-Lion fullscreen by hiding the dock and menu bar
        let presentation_options =
          NSApplicationPresentationOptions::NSApplicationPresentationAutoHideDock
            | NSApplicationPresentationOptions::NSApplicationPresentationAutoHideMenuBar;
        app.setPresentationOptions_(presentation_options);

        // Hide the titlebar
        util::toggle_style_mask(
          *self.ns_window,
          *self.ns_view,
          NSWindowStyleMask::NSTitledWindowMask,
          false,
        );

        // Set the window frame to the screen frame size
        let screen = self.ns_window.screen();
        let screen_frame = NSScreen::frame(screen);
        NSWindow::setFrame_display_(*self.ns_window, screen_frame, YES);

        // Fullscreen windows can't be resized, minimized, or moved
        util::toggle_style_mask(
          *self.ns_window,
          *self.ns_view,
          NSWindowStyleMask::NSMiniaturizableWindowMask,
          false,
        );
        util::toggle_style_mask(
          *self.ns_window,
          *self.ns_view,
          NSWindowStyleMask::NSResizableWindowMask,
          false,
        );
        NSWindow::setMovable_(*self.ns_window, NO);

        true
      } else {
        let new_mask = self.saved_style(&mut *shared_state_lock);
        self.set_style_mask_async(new_mask);
        shared_state_lock.is_simple_fullscreen = false;

        if let Some(presentation_opts) = shared_state_lock.save_presentation_opts {
          app.setPresentationOptions_(presentation_opts);
        }

        let frame = shared_state_lock.saved_standard_frame();
        NSWindow::setFrame_display_(*self.ns_window, frame, YES);
        NSWindow::setMovable_(*self.ns_window, YES);

        true
      }
    }
  }

  #[inline]
  fn has_shadow(&self) -> bool {
    unsafe { self.ns_window.hasShadow() == YES }
  }

  #[inline]
  fn set_has_shadow(&self, has_shadow: bool) {
    unsafe {
      self
        .ns_window
        .setHasShadow_(if has_shadow { YES } else { NO })
    }
  }
}

impl Drop for UnownedWindow {
  fn drop(&mut self) {
    trace!("Dropping `UnownedWindow` ({:?})", self as *mut _);
    // Close the window if it has not yet been closed.
    if *self.ns_window != nil {
      unsafe { util::close_async(self.ns_window.clone()) };
    }
  }
}

unsafe fn set_min_inner_size<V: NSWindow + Copy>(window: V, mut min_size: LogicalSize<f64>) {
  let mut current_rect = NSWindow::frame(window);
  let content_rect = NSWindow::contentRectForFrameRect_(window, NSWindow::frame(window));
  // Convert from client area size to window size
  min_size.width += (current_rect.size.width - content_rect.size.width) as f64; // this tends to be 0
  min_size.height += (current_rect.size.height - content_rect.size.height) as f64;
  window.setMinSize_(NSSize {
    width: min_size.width as CGFloat,
    height: min_size.height as CGFloat,
  });
  // If necessary, resize the window to match constraint
  if current_rect.size.width < min_size.width {
    current_rect.size.width = min_size.width;
    window.setFrame_display_(current_rect, NO)
  }
  if current_rect.size.height < min_size.height {
    // The origin point of a rectangle is at its bottom left in Cocoa.
    // To ensure the window's top-left point remains the same:
    current_rect.origin.y += current_rect.size.height - min_size.height;
    current_rect.size.height = min_size.height;
    window.setFrame_display_(current_rect, NO)
  }
}

unsafe fn set_max_inner_size<V: NSWindow + Copy>(window: V, mut max_size: LogicalSize<f64>) {
  let mut current_rect = NSWindow::frame(window);
  let content_rect = NSWindow::contentRectForFrameRect_(window, NSWindow::frame(window));
  // Convert from client area size to window size
  max_size.width += (current_rect.size.width - content_rect.size.width) as f64; // this tends to be 0
  max_size.height += (current_rect.size.height - content_rect.size.height) as f64;
  window.setMaxSize_(NSSize {
    width: max_size.width as CGFloat,
    height: max_size.height as CGFloat,
  });
  // If necessary, resize the window to match constraint
  if current_rect.size.width > max_size.width {
    current_rect.size.width = max_size.width;
    window.setFrame_display_(current_rect, NO)
  }
  if current_rect.size.height > max_size.height {
    // The origin point of a rectangle is at its bottom left in Cocoa.
    // To ensure the window's top-left point remains the same:
    current_rect.origin.y += current_rect.size.height - max_size.height;
    current_rect.size.height = max_size.height;
    window.setFrame_display_(current_rect, NO)
  }
}<|MERGE_RESOLUTION|>--- conflicted
+++ resolved
@@ -1027,18 +1027,12 @@
   pub fn show_menu(&self) {}
 
   #[inline]
-<<<<<<< HEAD
   pub fn is_menu_visible(&self) -> bool {
-    warn!("`Window::is_menu_visible` is ignored on Android");
+    warn!("`Window::is_menu_visible` always return true on macOS");
     true
   }
 
   #[inline]
-  pub fn set_skip_taskbar(&self, _skip: bool) {}
-
-  #[inline]
-=======
->>>>>>> e0bfa021
   // Allow directly accessing the current monitor internally without unwrapping.
   pub(crate) fn current_monitor_inner(&self) -> RootMonitorHandle {
     unsafe {
