--- conflicted
+++ resolved
@@ -55,11 +55,7 @@
   runtime::{Class, Object, Sel, BOOL, NO, YES},
 };
 
-<<<<<<< HEAD
 use super::{util::ns_string_to_rust, view::ViewState};
-=======
-use super::util::ns_string_to_rust;
->>>>>>> bd8bafec
 
 #[derive(Debug, Copy, Clone, PartialEq, Eq, PartialOrd, Ord, Hash)]
 pub struct Id(pub usize);
@@ -95,12 +91,9 @@
   pub resize_increments: Option<LogicalSize<f64>>,
   pub disallow_hidpi: bool,
   pub has_shadow: bool,
-<<<<<<< HEAD
   pub traffic_light_inset: Option<Position>,
-=======
   pub automatic_tabbing: bool,
   pub tabbing_identifier: Option<String>,
->>>>>>> bd8bafec
 }
 
 impl Default for PlatformSpecificWindowBuilderAttributes {
@@ -117,12 +110,9 @@
       resize_increments: None,
       disallow_hidpi: false,
       has_shadow: true,
-<<<<<<< HEAD
       traffic_light_inset: None,
-=======
       automatic_tabbing: true,
       tabbing_identifier: None,
->>>>>>> bd8bafec
     }
   }
 }
@@ -1568,14 +1558,16 @@
   }
 
   #[inline]
-<<<<<<< HEAD
   fn set_traffic_light_inset<P: Into<Position>>(&self, position: P) {
     let position: Position = position.into();
     unsafe {
       let state_ptr: *mut c_void = *(**self.ns_view).get_ivar("taoState");
       let state = &mut *(state_ptr as *mut ViewState);
       state.traffic_light_inset = Some(position.to_logical(self.scale_factor()));
-=======
+    }
+  }
+
+  #[inline]
   fn set_is_document_edited(&self, edited: bool) {
     unsafe {
       self
@@ -1620,7 +1612,6 @@
     unsafe {
       let tabbing_identifier = NSWindow::tabbingIdentifier(*self.ns_window);
       ns_string_to_rust(tabbing_identifier)
->>>>>>> bd8bafec
     }
   }
 }
