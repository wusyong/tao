--- conflicted
+++ resolved
@@ -110,42 +110,7 @@
     selected: bool,
     menu_type: MenuType,
   ) -> CustomMenuItem {
-<<<<<<< HEAD
     let menu_item = make_custom_menu_item(menu_id, &title, None, accelerators, menu_type);
-=======
-    let mut key_equivalent = None;
-    let mut accelerator_string: String;
-    if let Some(accelerator) = accelerators {
-      accelerator_string = accelerator.to_string();
-      let mut ns_modifier_flags: NSEventModifierFlags = NSEventModifierFlags::empty();
-      if accelerator_string.contains("<Primary>") {
-        accelerator_string = accelerator_string.replace("<Primary>", "");
-        ns_modifier_flags.insert(NSEventModifierFlags::NSCommandKeyMask);
-      }
-
-      if accelerator_string.contains("<Shift>") {
-        accelerator_string = accelerator_string.replace("<Shift>", "");
-        ns_modifier_flags.insert(NSEventModifierFlags::NSShiftKeyMask);
-      }
-
-      if accelerator_string.contains("<Ctrl>") {
-        accelerator_string = accelerator_string.replace("<Ctrl>", "");
-        ns_modifier_flags.insert(NSEventModifierFlags::NSControlKeyMask);
-      }
-
-      let mut masks = None;
-      if !ns_modifier_flags.is_empty() {
-        masks = Some(ns_modifier_flags);
-      }
-
-      key_equivalent = Some(KeyEquivalent {
-        key: accelerator_string.as_str(),
-        masks,
-      });
-    }
-
-    let menu_item = make_custom_menu_item(menu_id, title, None, key_equivalent, menu_type);
->>>>>>> 66360eea
 
     unsafe {
       if selected {
