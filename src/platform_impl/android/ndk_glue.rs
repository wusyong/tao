--- conflicted
+++ resolved
@@ -221,10 +221,8 @@
 pub enum WebViewMessage {
   CreateWebView(String, Vec<String>, bool),
   RunInitializationScripts,
-<<<<<<< HEAD
+  // evaluate a single script
   Eval(String),
-=======
->>>>>>> 3d66ad0b
 }
 
 pub static IPC: OnceCell<UnsafeIpc> = OnceCell::new();
