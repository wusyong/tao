--- conflicted
+++ resolved
@@ -23,12 +23,7 @@
     windef::{self, HWND, POINT, POINTS, RECT},
   },
   um::{
-<<<<<<< HEAD
-    combaseapi,
-    dwmapi,
-=======
     combaseapi, dwmapi,
->>>>>>> ff0903f6
     imm::{CFS_POINT, COMPOSITIONFORM},
     libloaderapi,
     objbase::COINIT_APARTMENTTHREADED,
