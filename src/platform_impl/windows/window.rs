// Copyright 2014-2021 The winit contributors
// Copyright 2021-2023 Tauri Programme within The Commons Conservancy
// SPDX-License-Identifier: Apache-2.0

#![cfg(target_os = "windows")]

use mem::MaybeUninit;
use parking_lot::Mutex;
use raw_window_handle::{
  RawDisplayHandle, RawWindowHandle, Win32WindowHandle, WindowsDisplayHandle,
};
use std::{
  cell::{Cell, RefCell},
  ffi::OsStr,
  io, mem,
  os::windows::ffi::OsStrExt,
  ptr,
  sync::Arc,
};

use crossbeam_channel as channel;
use windows::{
  core::PCWSTR,
  Win32::{
    Foundation::{self as win32f, HMODULE, HWND, LPARAM, LRESULT, POINT, RECT, WPARAM},
    Graphics::{
      Dwm::{DwmEnableBlurBehindWindow, DWM_BB_BLURREGION, DWM_BB_ENABLE, DWM_BLURBEHIND},
      Gdi::*,
    },
    System::{Com::*, LibraryLoader::*, Ole::*},
    UI::{
      Input::{Ime::*, KeyboardAndMouse::*, Touch::*},
      Shell::{ITaskbarList4 as ITaskbarList, TaskbarList, TBPFLAG, *},
      WindowsAndMessaging::{self as win32wm, *},
    },
  },
};

use crate::{
  dpi::{PhysicalPosition, PhysicalSize, Position, Size},
  error::{ExternalError, NotSupportedError, OsError as RootOsError},
  icon::Icon,
  monitor::MonitorHandle as RootMonitorHandle,
  platform_impl::platform::{
    dark_mode::try_theme,
    dpi::{dpi_to_scale_factor, hwnd_dpi},
    drop_handler::FileDropHandler,
    event_loop::{self, EventLoopWindowTarget, DESTROY_MSG_ID},
    icon::{self, IconType},
    monitor, util,
    window_state::{CursorFlags, SavedWindow, WindowFlags, WindowState},
    OsError, Parent, PlatformSpecificWindowBuilderAttributes, WindowId,
  },
  window::{
<<<<<<< HEAD
    CursorIcon, Fullscreen, Theme, UserAttentionType, WindowAttributes, BORDERLESS_RESIZE_INSET,
=======
    CursorIcon, Fullscreen, ProgressBarState, ProgressState, Theme, UserAttentionType,
    WindowAttributes, WindowId as RootWindowId, WindowSizeConstraints, BORDERLESS_RESIZE_INSET,
>>>>>>> ea14c6b1
  },
};

use super::keyboard::{KeyEventBuilder, KEY_EVENT_BUILDERS};

/// The Win32 implementation of the main `Window` object.
pub struct Window {
  /// Main handle for the window.
  window: WindowWrapper,

  /// The current window state.
  window_state: Arc<Mutex<WindowState>>,

  // The events loop proxy.
  thread_executor: event_loop::EventLoopThreadExecutor,
}

impl Window {
  pub fn new<T: 'static>(
    event_loop: &EventLoopWindowTarget<T>,
    w_attr: WindowAttributes,
    pl_attr: PlatformSpecificWindowBuilderAttributes,
  ) -> Result<Window, RootOsError> {
    // We dispatch an `init` function because of code style.
    // First person to remove the need for cloning here gets a cookie!
    //
    // done. you owe me -- ossi
    unsafe {
      let drag_and_drop = pl_attr.drag_and_drop;
      init(w_attr, pl_attr, event_loop).map(|win| {
        let file_drop_handler = if drag_and_drop {
          // It is ok if the initialize result is `S_FALSE` because it might happen that
          // multiple windows are created on the same thread.
          if let Err(error) = OleInitialize(ptr::null_mut()) {
            match error.code() {
              win32f::OLE_E_WRONGCOMPOBJ => {
                panic!("OleInitialize failed! Result was: `OLE_E_WRONGCOMPOBJ`")
              }
              win32f::RPC_E_CHANGED_MODE => panic!(
                "OleInitialize failed! Result was: `RPC_E_CHANGED_MODE`. \
                Make sure other crates are not using multithreaded COM library \
                on the same thread or disable drag and drop support."
              ),
              _ => (),
            };
          }

          let file_drop_runner = event_loop.runner_shared.clone();
          let file_drop_handler: IDropTarget = FileDropHandler::new(
            win.window.0,
            Box::new(move |event| {
              if let Ok(e) = event.map_nonuser_event() {
                file_drop_runner.send_event(e)
              }
            }),
          )
          .into();

          assert!(RegisterDragDrop(win.window.0, &file_drop_handler).is_ok());
          Some(file_drop_handler)
        } else {
          None
        };

        let subclass_input = event_loop::SubclassInput {
          window_state: win.window_state.clone(),
          event_loop_runner: event_loop.runner_shared.clone(),
          _file_drop_handler: file_drop_handler,
          subclass_removed: Cell::new(false),
          recurse_depth: Cell::new(0),
        };

        event_loop::subclass_window(win.window.0, subclass_input);
        win
      })
    }
  }

  pub fn set_title(&self, text: &str) {
    let text = util::encode_wide(text);
    unsafe {
      SetWindowTextW(self.window.0, PCWSTR::from_raw(text.as_ptr()));
    }
  }

  pub fn title(&self) -> String {
    let len = unsafe { GetWindowTextLengthW(self.window.0) };
    let mut buf = vec![0; (len + 1) as usize];
    unsafe { GetWindowTextW(self.window.0, &mut buf) };
    String::from_utf16_lossy(&buf[..len as _])
  }
  #[inline]
  pub fn set_visible(&self, visible: bool) {
    let window = self.window.clone();
    let window_state = Arc::clone(&self.window_state);
    self.thread_executor.execute_in_thread(move || {
      WindowState::set_window_flags(window_state.lock(), window.0, |f| {
        f.set(WindowFlags::VISIBLE, visible)
      });
    });
  }

  #[inline]
  pub fn set_focus(&self) {
    let window = self.window.clone();
    let window_flags = self.window_state.lock().window_flags();

    let is_visible = window_flags.contains(WindowFlags::VISIBLE);
    let is_minimized = window_flags.contains(WindowFlags::MINIMIZED);
    let is_foreground = window.0 == unsafe { GetForegroundWindow() };

    if is_visible && !is_minimized && !is_foreground {
      unsafe { force_window_active(window.0) };
    }
  }

  #[inline]
  pub fn is_focused(&self) -> bool {
    let window_state = self.window_state.lock();
    window_state.has_active_focus()
  }

  #[inline]
  pub fn request_redraw(&self) {
    unsafe {
      RedrawWindow(self.window.0, None, HRGN::default(), RDW_INTERNALPAINT);
    }
  }

  #[inline]
  pub fn outer_position(&self) -> Result<PhysicalPosition<i32>, NotSupportedError> {
    util::get_window_rect(self.window.0)
      .map(|rect| Ok(PhysicalPosition::new(rect.left as i32, rect.top as i32)))
      .expect("Unexpected GetWindowRect failure")
  }

  #[inline]
  pub fn inner_position(&self) -> Result<PhysicalPosition<i32>, NotSupportedError> {
    let mut position = POINT::default();
    if !unsafe { ClientToScreen(self.window.0, &mut position) }.as_bool() {
      panic!("Unexpected ClientToScreen failure")
    }
    Ok(PhysicalPosition::new(position.x as i32, position.y as i32))
  }

  #[inline]
  pub fn set_outer_position(&self, position: Position) {
    let (x, y): (i32, i32) = position.to_physical::<i32>(self.scale_factor()).into();

    let window_state = Arc::clone(&self.window_state);
    let window = self.window.clone();
    self.thread_executor.execute_in_thread(move || {
      WindowState::set_window_flags(window_state.lock(), window.0, |f| {
        f.set(WindowFlags::MAXIMIZED, false)
      });
    });

    unsafe {
      SetWindowPos(
        self.window.0,
        HWND::default(),
        x as i32,
        y as i32,
        0,
        0,
        SWP_ASYNCWINDOWPOS | SWP_NOZORDER | SWP_NOSIZE | SWP_NOACTIVATE,
      );
      InvalidateRgn(self.window.0, HRGN::default(), false);
    }
  }

  #[inline]
  pub fn inner_size(&self) -> PhysicalSize<u32> {
    let mut rect = RECT::default();
    if !unsafe { GetClientRect(self.window.0, &mut rect) }.as_bool() {
      panic!("Unexpected GetClientRect failure")
    }
    PhysicalSize::new(
      (rect.right - rect.left) as u32,
      (rect.bottom - rect.top) as u32,
    )
  }

  #[inline]
  pub fn outer_size(&self) -> PhysicalSize<u32> {
    util::get_window_rect(self.window.0)
      .map(|rect| {
        PhysicalSize::new(
          (rect.right - rect.left) as u32,
          (rect.bottom - rect.top) as u32,
        )
      })
      .unwrap()
  }

  #[inline]
  pub fn set_inner_size(&self, size: Size) {
    let scale_factor = self.scale_factor();
    let (width, height) = size.to_physical::<u32>(scale_factor).into();

    let window_state = Arc::clone(&self.window_state);

    let is_decorated = window_state
      .lock()
      .window_flags
      .contains(WindowFlags::MARKER_DECORATIONS);

    let window = self.window.clone();
    self.thread_executor.execute_in_thread(move || {
      WindowState::set_window_flags(window_state.lock(), window.0, |f| {
        f.set(WindowFlags::MAXIMIZED, false)
      });
    });

    util::set_inner_size_physical(self.window.0, width, height, is_decorated);
  }

  #[inline]
  pub fn set_min_inner_size(&self, size: Option<Size>) {
    {
      let mut window_state = self.window_state.lock();
      window_state.size_constraints.min_width = size.map(|s| s.width());
      window_state.size_constraints.min_height = size.map(|s| s.height());
    }
    // Make windows re-check the window size bounds.
    let size = self.inner_size();
    self.set_inner_size(size.into());
  }

  #[inline]
  pub fn set_max_inner_size(&self, size: Option<Size>) {
    {
      let mut window_state = self.window_state.lock();
      window_state.size_constraints.max_width = size.map(|s| s.width());
      window_state.size_constraints.max_height = size.map(|s| s.height());
    }
    // Make windows re-check the window size bounds.
    let size = self.inner_size();
    self.set_inner_size(size.into());
  }

  #[inline]
  pub fn set_inner_size_constraints(&self, constraints: WindowSizeConstraints) {
    self.window_state.lock().size_constraints = constraints;
    // Make windows re-check the window size bounds.
    let size = self.inner_size();
    self.set_inner_size(size.into());
  }

  #[inline]
  pub fn set_resizable(&self, resizable: bool) {
    let window = self.window.clone();
    let window_state = Arc::clone(&self.window_state);

    self.thread_executor.execute_in_thread(move || {
      WindowState::set_window_flags(window_state.lock(), window.0, |f| {
        f.set(WindowFlags::RESIZABLE, resizable)
      });
    });
  }

  #[inline]
  pub fn set_minimizable(&self, minimizable: bool) {
    let window = self.window.clone();
    let window_state = Arc::clone(&self.window_state);

    self.thread_executor.execute_in_thread(move || {
      WindowState::set_window_flags(window_state.lock(), window.0, |f| {
        f.set(WindowFlags::MINIMIZABLE, minimizable)
      });
    });
  }

  #[inline]
  pub fn set_maximizable(&self, maximizable: bool) {
    let window = self.window.clone();
    let window_state = Arc::clone(&self.window_state);

    self.thread_executor.execute_in_thread(move || {
      WindowState::set_window_flags(window_state.lock(), window.0, |f| {
        f.set(WindowFlags::MAXIMIZABLE, maximizable)
      });
    });
  }

  #[inline]
  pub fn set_closable(&self, closable: bool) {
    let window = self.window.clone();
    let window_state = Arc::clone(&self.window_state);
    self.thread_executor.execute_in_thread(move || {
      WindowState::set_window_flags(window_state.lock(), window.0, |f| {
        f.set(WindowFlags::CLOSABLE, closable)
      });
    });
  }

  /// Returns the `hwnd` of this window.
  #[inline]
  pub fn hwnd(&self) -> HWND {
    self.window.0
  }

  #[inline]
  pub fn hinstance(&self) -> HMODULE {
    util::get_instance_handle()
  }

  #[inline]
  pub fn raw_window_handle(&self) -> RawWindowHandle {
    let mut window_handle = Win32WindowHandle::empty();
    window_handle.hwnd = self.window.0 .0 as *mut _;
    window_handle.hinstance = self.hinstance().0 as *mut _;
    RawWindowHandle::Win32(window_handle)
  }

  #[inline]
  pub fn raw_display_handle(&self) -> RawDisplayHandle {
    RawDisplayHandle::Windows(WindowsDisplayHandle::empty())
  }

  #[inline]
  pub fn set_cursor_icon(&self, cursor: CursorIcon) {
    self.window_state.lock().mouse.cursor = cursor;
    self.thread_executor.execute_in_thread(move || unsafe {
      let cursor = LoadCursorW(HMODULE::default(), cursor.to_windows_cursor()).unwrap_or_default();
      SetCursor(cursor);
    });
  }

  #[inline]
  pub fn set_cursor_grab(&self, grab: bool) -> Result<(), ExternalError> {
    let window = self.window.clone();
    let window_state = Arc::clone(&self.window_state);
    let (tx, rx) = channel::unbounded();

    self.thread_executor.execute_in_thread(move || {
      let result = window_state
        .lock()
        .mouse
        .set_cursor_flags(window.0, |f| f.set(CursorFlags::GRABBED, grab))
        .map_err(|e| ExternalError::Os(os_error!(OsError::IoError(e))));
      let _ = tx.send(result);
    });
    rx.recv().unwrap()
  }

  #[inline]
  pub fn set_cursor_visible(&self, visible: bool) {
    let window = self.window.clone();
    let window_state = Arc::clone(&self.window_state);
    let (tx, rx) = channel::unbounded();

    self.thread_executor.execute_in_thread(move || {
      let result = window_state
        .lock()
        .mouse
        .set_cursor_flags(window.0, |f| f.set(CursorFlags::HIDDEN, !visible))
        .map_err(|e| e.to_string());
      let _ = tx.send(result);
    });
    rx.recv().unwrap().ok();
  }

  #[inline]
  pub fn cursor_position(&self) -> Result<PhysicalPosition<f64>, ExternalError> {
    util::cursor_position()
  }

  #[inline]
  pub fn scale_factor(&self) -> f64 {
    self.window_state.lock().scale_factor
  }

  #[inline]
  pub fn set_cursor_position(&self, position: Position) -> Result<(), ExternalError> {
    let scale_factor = self.scale_factor();
    let (x, y) = position.to_physical::<i32>(scale_factor).into();

    let mut point = POINT { x, y };
    unsafe {
      if !ClientToScreen(self.window.0, &mut point).as_bool() {
        return Err(ExternalError::Os(os_error!(OsError::IoError(
          io::Error::last_os_error()
        ))));
      }
      if !SetCursorPos(point.x, point.y).as_bool() {
        return Err(ExternalError::Os(os_error!(OsError::IoError(
          io::Error::last_os_error()
        ))));
      }
    }
    Ok(())
  }

  #[inline]
  pub fn drag_window(&self) -> Result<(), ExternalError> {
    let mut pos = POINT::default();
    unsafe {
      GetCursorPos(&mut pos);
      ReleaseCapture();
      PostMessageW(
        self.window.0,
        WM_NCLBUTTONDOWN,
        WPARAM(HTCAPTION as _),
        util::MAKELPARAM(pos.x as i16, pos.y as i16),
      );
    }

    Ok(())
  }

  #[inline]
  pub fn set_ignore_cursor_events(&self, ignore: bool) -> Result<(), ExternalError> {
    let window = self.window.clone();
    let window_state = Arc::clone(&self.window_state);
    self.thread_executor.execute_in_thread(move || {
      WindowState::set_window_flags(window_state.lock(), window.0, |f| {
        f.set(WindowFlags::IGNORE_CURSOR_EVENT, ignore)
      });
    });

    Ok(())
  }

  #[inline]
  pub fn id(&self) -> WindowId {
    WindowId(self.window.0 .0)
  }

  #[inline]
  pub fn set_minimized(&self, minimized: bool) {
    let window = self.window.clone();
    let window_state = Arc::clone(&self.window_state);

    let is_minimized = self.is_minimized();

    self.thread_executor.execute_in_thread(move || {
      WindowState::set_window_flags_in_place(&mut window_state.lock(), |f| {
        f.set(WindowFlags::MINIMIZED, is_minimized)
      });
      WindowState::set_window_flags(window_state.lock(), window.0, |f| {
        f.set(WindowFlags::MINIMIZED, minimized)
      });
    });
  }

  #[inline]
  pub fn set_maximized(&self, maximized: bool) {
    let window = self.window.clone();
    let window_state = Arc::clone(&self.window_state);

    self.thread_executor.execute_in_thread(move || {
      WindowState::set_window_flags(window_state.lock(), window.0, |f| {
        f.set(WindowFlags::MAXIMIZED, maximized)
      });
    });
  }

  #[inline]
  pub fn is_maximized(&self) -> bool {
    let window_state = self.window_state.lock();
    window_state.window_flags.contains(WindowFlags::MAXIMIZED)
  }

  #[inline]
  pub fn is_minimized(&self) -> bool {
    unsafe { IsIconic(self.hwnd()) }.as_bool()
  }

  #[inline]
  pub fn is_resizable(&self) -> bool {
    let window_state = self.window_state.lock();
    window_state.window_flags.contains(WindowFlags::RESIZABLE)
  }

  #[inline]
  pub fn is_minimizable(&self) -> bool {
    let window_state = self.window_state.lock();
    window_state.window_flags.contains(WindowFlags::MINIMIZABLE)
  }

  #[inline]
  pub fn is_maximizable(&self) -> bool {
    let window_state = self.window_state.lock();
    window_state.window_flags.contains(WindowFlags::MAXIMIZABLE)
  }

  #[inline]
  pub fn is_closable(&self) -> bool {
    let window_state = self.window_state.lock();
    window_state.window_flags.contains(WindowFlags::CLOSABLE)
  }

  #[inline]
  pub fn is_decorated(&self) -> bool {
    let window_state = self.window_state.lock();
    window_state
      .window_flags
      .contains(WindowFlags::MARKER_DECORATIONS)
  }

  #[inline]
  pub fn is_visible(&self) -> bool {
    util::is_visible(self.window.0)
  }

  #[inline]
  pub fn fullscreen(&self) -> Option<Fullscreen> {
    let window_state = self.window_state.lock();
    window_state.fullscreen.clone()
  }

  #[inline]
  pub fn set_fullscreen(&self, fullscreen: Option<Fullscreen>) {
    let window = self.window.clone();
    let window_state = Arc::clone(&self.window_state);

    let mut window_state_lock = window_state.lock();
    let old_fullscreen = window_state_lock.fullscreen.clone();
    if window_state_lock.fullscreen == fullscreen {
      return;
    }
    window_state_lock.fullscreen = fullscreen.clone();
    drop(window_state_lock);

    self.thread_executor.execute_in_thread(move || {
      // Change video mode if we're transitioning to or from exclusive
      // fullscreen
      match (&old_fullscreen, &fullscreen) {
        (&None, &Some(Fullscreen::Exclusive(ref video_mode)))
        | (&Some(Fullscreen::Borderless(_)), &Some(Fullscreen::Exclusive(ref video_mode)))
        | (&Some(Fullscreen::Exclusive(_)), &Some(Fullscreen::Exclusive(ref video_mode))) => {
          let monitor = video_mode.monitor();

          let mut display_name = OsStr::new(&monitor.inner.native_identifier())
            .encode_wide()
            .collect::<Vec<_>>();
          // `encode_wide` does not add a null-terminator but
          // `ChangeDisplaySettingsExW` requires a null-terminated
          // string, so add it
          display_name.push(0);

          let native_video_mode = video_mode.video_mode.native_video_mode;

          let res = unsafe {
            ChangeDisplaySettingsExW(
              PCWSTR::from_raw(display_name.as_ptr()),
              Some(&native_video_mode),
              HWND::default(),
              CDS_FULLSCREEN,
              None,
            )
          };

          debug_assert!(res != DISP_CHANGE_BADFLAGS);
          debug_assert!(res != DISP_CHANGE_BADMODE);
          debug_assert!(res != DISP_CHANGE_BADPARAM);
          debug_assert!(res != DISP_CHANGE_FAILED);
          assert_eq!(res, DISP_CHANGE_SUCCESSFUL);
        }
        (&Some(Fullscreen::Exclusive(_)), &None)
        | (&Some(Fullscreen::Exclusive(_)), &Some(Fullscreen::Borderless(_))) => {
          let res = unsafe {
            ChangeDisplaySettingsExW(PCWSTR::null(), None, HWND::default(), CDS_FULLSCREEN, None)
          };

          debug_assert!(res != DISP_CHANGE_BADFLAGS);
          debug_assert!(res != DISP_CHANGE_BADMODE);
          debug_assert!(res != DISP_CHANGE_BADPARAM);
          debug_assert!(res != DISP_CHANGE_FAILED);
          assert_eq!(res, DISP_CHANGE_SUCCESSFUL);
        }
        _ => (),
      }

      unsafe {
        // There are some scenarios where calling `ChangeDisplaySettingsExW` takes long
        // enough to execute that the DWM thinks our program has frozen and takes over
        // our program's window. When that happens, the `SetWindowPos` call below gets
        // eaten and the window doesn't get set to the proper fullscreen position.
        //
        // Calling `PeekMessageW` here notifies Windows that our process is still running
        // fine, taking control back from the DWM and ensuring that the `SetWindowPos` call
        // below goes through.
        let mut msg = MSG::default();
        PeekMessageW(&mut msg, HWND::default(), 0, 0, PM_NOREMOVE);
      }

      // Update window style
      WindowState::set_window_flags(window_state.lock(), window.0, |f| {
        f.set(
          WindowFlags::MARKER_EXCLUSIVE_FULLSCREEN,
          matches!(fullscreen, Some(Fullscreen::Exclusive(_))),
        );
        f.set(
          WindowFlags::MARKER_BORDERLESS_FULLSCREEN,
          matches!(fullscreen, Some(Fullscreen::Borderless(_))),
        );
      });

      // Update window bounds
      match &fullscreen {
        Some(fullscreen) => {
          // Save window bounds before entering fullscreen
          let placement = unsafe {
            let mut placement = WINDOWPLACEMENT::default();
            GetWindowPlacement(window.0, &mut placement);
            placement
          };

          window_state.lock().saved_window = Some(SavedWindow { placement });

          let monitor = match &fullscreen {
            Fullscreen::Exclusive(video_mode) => video_mode.monitor(),
            Fullscreen::Borderless(Some(monitor)) => monitor.clone(),
            Fullscreen::Borderless(None) => RootMonitorHandle {
              inner: monitor::current_monitor(window.0),
            },
          };

          let position: (i32, i32) = monitor.position().into();
          let size: (u32, u32) = monitor.size().into();

          unsafe {
            SetWindowPos(
              window.0,
              HWND::default(),
              position.0,
              position.1,
              size.0 as i32,
              size.1 as i32,
              SWP_ASYNCWINDOWPOS | SWP_NOZORDER,
            );
            InvalidateRgn(window.0, HRGN::default(), false);
          }
        }
        None => {
          let mut window_state_lock = window_state.lock();
          if let Some(SavedWindow { placement }) = window_state_lock.saved_window.take() {
            drop(window_state_lock);
            unsafe {
              SetWindowPlacement(window.0, &placement);
              InvalidateRgn(window.0, HRGN::default(), false);
            }
          }
        }
      }

      unsafe {
        taskbar_mark_fullscreen(window.0, fullscreen.is_some());
      }
    });
  }

  #[inline]
  pub fn set_decorations(&self, decorations: bool) {
    let window = self.window.clone();
    let window_state = Arc::clone(&self.window_state);

    self.thread_executor.execute_in_thread(move || {
      WindowState::set_window_flags(window_state.lock(), window.0, |f| {
        f.set(WindowFlags::MARKER_DECORATIONS, decorations)
      });
    });
  }

  #[inline]
  pub fn set_always_on_bottom(&self, always_on_bottom: bool) {
    let window = self.window.clone();
    let window_state = Arc::clone(&self.window_state);

    self.thread_executor.execute_in_thread(move || {
      WindowState::set_window_flags(window_state.lock(), window.0, |f| {
        f.set(WindowFlags::ALWAYS_ON_BOTTOM, always_on_bottom)
      });
    });
  }

  #[inline]
  pub fn set_always_on_top(&self, always_on_top: bool) {
    let window = self.window.clone();
    let window_state = Arc::clone(&self.window_state);

    self.thread_executor.execute_in_thread(move || {
      WindowState::set_window_flags(window_state.lock(), window.0, |f| {
        f.set(WindowFlags::ALWAYS_ON_TOP, always_on_top)
      });
    });
  }

  #[inline]
  pub fn current_monitor(&self) -> Option<RootMonitorHandle> {
    Some(RootMonitorHandle {
      inner: monitor::current_monitor(self.window.0),
    })
  }

  #[inline]
  pub fn set_window_icon(&self, window_icon: Option<Icon>) {
    if let Some(ref window_icon) = window_icon {
      window_icon
        .inner
        .set_for_window(self.window.0, IconType::Small);
    } else {
      icon::unset_for_window(self.window.0, IconType::Small);
    }
    self.window_state.lock().window_icon = window_icon;
  }

  #[inline]
  pub fn set_taskbar_icon(&self, taskbar_icon: Option<Icon>) {
    if let Some(ref taskbar_icon) = taskbar_icon {
      taskbar_icon
        .inner
        .set_for_window(self.window.0, IconType::Big);
    } else {
      icon::unset_for_window(self.window.0, IconType::Big);
    }
    self.window_state.lock().taskbar_icon = taskbar_icon;
  }

  pub(crate) fn set_ime_position_physical(&self, x: i32, y: i32) {
    if unsafe { GetSystemMetrics(SM_IMMENABLED) } != 0 {
      let composition_form = COMPOSITIONFORM {
        dwStyle: CFS_POINT,
        ptCurrentPos: POINT { x, y },
        rcArea: RECT::default(),
      };
      unsafe {
        let himc = ImmGetContext(self.window.0);
        ImmSetCompositionWindow(himc, &composition_form);
        ImmReleaseContext(self.window.0, himc);
      }
    }
  }

  #[inline]
  pub fn set_ime_position(&self, spot: Position) {
    let (x, y) = spot.to_physical::<i32>(self.scale_factor()).into();
    self.set_ime_position_physical(x, y);
  }

  #[inline]
  pub fn request_user_attention(&self, request_type: Option<UserAttentionType>) {
    let window = self.window.clone();
    let active_window_handle = unsafe { GetActiveWindow() };
    if window.0 == active_window_handle {
      return;
    }

    self.thread_executor.execute_in_thread(move || unsafe {
      let (flags, count) = request_type
        .map(|ty| match ty {
          UserAttentionType::Critical => (FLASHW_ALL | FLASHW_TIMERNOFG, u32::MAX),
          UserAttentionType::Informational => (FLASHW_TRAY | FLASHW_TIMERNOFG, 0),
        })
        .unwrap_or((FLASHW_STOP, 0));

      let flash_info = FLASHWINFO {
        cbSize: mem::size_of::<FLASHWINFO>() as u32,
        hwnd: window.0,
        dwFlags: flags,
        uCount: count,
        dwTimeout: 0,
      };
      FlashWindowEx(&flash_info);
    });
  }

  #[inline]
  pub fn theme(&self) -> Theme {
    self.window_state.lock().current_theme
  }

  #[inline]
  pub fn reset_dead_keys(&self) {
    // `ToUnicode` consumes the dead-key by default, so we are constructing a fake (but valid)
    // key input which we can call `ToUnicode` with.
    unsafe {
      let vk = u32::from(VK_SPACE.0);
      let scancode = MapVirtualKeyW(vk, MAPVK_VK_TO_VSC);
      let kbd_state = [0; 256];
      let mut char_buff: [MaybeUninit<u16>; 8] = [MaybeUninit::uninit(); 8];
      ToUnicode(
        vk,
        scancode,
        Some(&kbd_state),
        mem::transmute(char_buff.as_mut()),
        0,
      );
    }
  }

  #[inline]
  pub fn begin_resize_drag(&self, edge: isize, button: u32, x: i32, y: i32) {
    unsafe {
      let w_param = WPARAM(edge as _);
      let l_param = util::MAKELPARAM(x as i16, y as i16);

      ReleaseCapture();
      PostMessageW(self.hwnd(), button, w_param, l_param);
    }
  }

  #[inline]
  pub(crate) fn set_skip_taskbar(&self, skip: bool) {
    self.window_state.lock().skip_taskbar = skip;
    unsafe { set_skip_taskbar(self.hwnd(), skip) };
  }

  #[inline]
  pub fn set_progress_bar(&self, progress: ProgressBarState) {
    unsafe {
      let taskbar_list: ITaskbarList = CoCreateInstance(&TaskbarList, None, CLSCTX_SERVER).unwrap();
      let handle = self.window.0;

      if let Some(state) = progress.state {
        let taskbar_state = {
          match state {
            ProgressState::None => 0,
            ProgressState::Intermediate => 1,
            ProgressState::Normal => 2,
            ProgressState::Error => 3,
            ProgressState::Paused => 4,
          }
        };

        taskbar_list
          .SetProgressState(handle, TBPFLAG(taskbar_state))
          .unwrap_or(());
      }
      if let Some(value) = progress.progress {
        let value = if value > 100 { 100 } else { value };

        taskbar_list
          .SetProgressValue(handle, value, 100)
          .unwrap_or(());
      }
    }
  }

  #[inline]
  pub fn set_undecorated_shadow(&self, shadow: bool) {
    let window = self.window.clone();
    let window_state = Arc::clone(&self.window_state);

    self.thread_executor.execute_in_thread(move || {
      let _ = &window;
      WindowState::set_window_flags(window_state.lock(), window.0, |f| {
        f.set(WindowFlags::MARKER_UNDECORATED_SHADOW, shadow)
      });
    });
  }

  pub fn set_content_protection(&self, enabled: bool) {
    unsafe {
      SetWindowDisplayAffinity(
        self.hwnd(),
        if enabled {
          WDA_EXCLUDEFROMCAPTURE
        } else {
          WDA_NONE
        },
      );
    }
  }
}

impl Drop for Window {
  #[inline]
  fn drop(&mut self) {
    KEY_EVENT_BUILDERS.lock().remove(&self.id());
    unsafe {
      // The window must be destroyed from the same thread that created it, so we send a
      // custom message to be handled by our callback to do the actual work.
      PostMessageW(self.window.0, *DESTROY_MSG_ID, WPARAM(0), LPARAM(0));
    }
  }
}

/// A simple non-owning wrapper around a window.
#[doc(hidden)]
#[derive(Clone)]
pub struct WindowWrapper(HWND);

// Send and Sync are not implemented for HWND and HDC, we have to wrap it and implement them manually.
// For more info see:
// https://github.com/retep998/winapi-rs/issues/360
// https://github.com/retep998/winapi-rs/issues/396
unsafe impl Sync for WindowWrapper {}
unsafe impl Send for WindowWrapper {}

unsafe fn init<T: 'static>(
  attributes: WindowAttributes,
  pl_attribs: PlatformSpecificWindowBuilderAttributes,
  event_loop: &EventLoopWindowTarget<T>,
) -> Result<Window, RootOsError> {
  // registering the window class
  let class_name = register_window_class();

  let mut window_flags = WindowFlags::empty();
  window_flags.set(WindowFlags::MARKER_DECORATIONS, attributes.decorations);
  window_flags.set(
    WindowFlags::MARKER_UNDECORATED_SHADOW,
    pl_attribs.decoration_shadow,
  );
  window_flags.set(WindowFlags::ALWAYS_ON_BOTTOM, attributes.always_on_bottom);
  window_flags.set(WindowFlags::ALWAYS_ON_TOP, attributes.always_on_top);
  window_flags.set(
    WindowFlags::NO_BACK_BUFFER,
    pl_attribs.no_redirection_bitmap,
  );
  window_flags.set(WindowFlags::TRANSPARENT, attributes.transparent);
  // WindowFlags::VISIBLE and MAXIMIZED are set down below after the window has been configured.
  window_flags.set(WindowFlags::RESIZABLE, attributes.resizable);
  window_flags.set(WindowFlags::MINIMIZABLE, attributes.minimizable);
  window_flags.set(WindowFlags::MAXIMIZABLE, attributes.maximizable);
  // will be changed later using `window.set_closable`
  // but we need to have a default for the diffing to work
  window_flags.set(WindowFlags::CLOSABLE, true);

  window_flags.set(WindowFlags::MARKER_DONT_FOCUS, !attributes.focused);

  let parent = match pl_attribs.parent {
    Parent::ChildOf(parent) => {
      window_flags.set(WindowFlags::CHILD, true);
      if pl_attribs.menu.is_some() {
        warn!("Setting a menu on a child window is unsupported");
      }
      Some(parent)
    }
    Parent::OwnedBy(parent) => {
      window_flags.set(WindowFlags::POPUP, true);
      Some(parent)
    }
    Parent::None => {
      window_flags.set(WindowFlags::ON_TASKBAR, true);
      None
    }
  };

  // creating the real window this time, by using the functions in `extra_functions`
  let real_window = {
    let (style, ex_style) = window_flags.to_window_styles();
    let title = util::encode_wide(&attributes.title);
    let handle = CreateWindowExW(
      ex_style,
      PCWSTR::from_raw(class_name.as_ptr()),
      PCWSTR::from_raw(title.as_ptr()),
      style,
      CW_USEDEFAULT,
      CW_USEDEFAULT,
      CW_USEDEFAULT,
      CW_USEDEFAULT,
      parent.unwrap_or_default(),
      pl_attribs.menu.unwrap_or_default(),
      GetModuleHandleW(PCWSTR::null()).unwrap_or_default(),
      Some(Box::into_raw(Box::new(window_flags)) as _),
    );

    if !IsWindow(handle).as_bool() {
      return Err(os_error!(OsError::IoError(io::Error::last_os_error())));
    }

    WindowWrapper(handle)
  };

  // Register for touch events if applicable
  {
    let digitizer = GetSystemMetrics(SM_DIGITIZER) as u32;
    if digitizer & NID_READY != 0 {
      RegisterTouchWindow(real_window.0, TWF_WANTPALM);
    }
  }

  let dpi = hwnd_dpi(real_window.0);
  let scale_factor = dpi_to_scale_factor(dpi);

  // making the window transparent
  if attributes.transparent && !pl_attribs.no_redirection_bitmap {
    // Empty region for the blur effect, so the window is fully transparent
    let region = CreateRectRgn(0, 0, -1, -1);

    let bb = DWM_BLURBEHIND {
      dwFlags: DWM_BB_ENABLE | DWM_BB_BLURREGION,
      fEnable: true.into(),
      hRgnBlur: region,
      fTransitionOnMaximized: false.into(),
    };

    let _ = DwmEnableBlurBehindWindow(real_window.0, &bb);
    DeleteObject(region);
  }

  // If the system theme is dark, we need to set the window theme now
  // before we update the window flags (and possibly show the
  // window for the first time).
  let current_theme = try_theme(real_window.0, attributes.preferred_theme);

  let window_state = {
    let window_state = WindowState::new(
      &attributes,
      None,
      scale_factor,
      current_theme,
      pl_attribs.preferred_theme,
    );
    let window_state = Arc::new(Mutex::new(window_state));
    WindowState::set_window_flags(window_state.lock(), real_window.0, |f| *f = window_flags);
    window_state
  };

  let win = Window {
    window: real_window,
    window_state,
    thread_executor: event_loop.create_thread_executor(),
  };

  KEY_EVENT_BUILDERS
    .lock()
    .insert(win.id(), KeyEventBuilder::default());

  win.set_skip_taskbar(pl_attribs.skip_taskbar);
  win.set_window_icon(attributes.window_icon);
  win.set_taskbar_icon(pl_attribs.taskbar_icon);

  if attributes.fullscreen.is_some() {
    win.set_fullscreen(attributes.fullscreen);
    force_window_active(win.window.0);
  } else {
    let desired_size = attributes
      .inner_size
      .unwrap_or_else(|| PhysicalSize::new(800, 600).into());
    let size = attributes
      .inner_size_constraints
      .clamp(desired_size, win.scale_factor());
    win.set_inner_size(size);

    if attributes.maximized {
      // Need to set MAXIMIZED after setting `inner_size` as
      // `Window::set_inner_size` changes MAXIMIZED to false.
      win.set_maximized(true);
    }
  }

  if attributes.content_protection {
    win.set_content_protection(true);
  }

  win.set_visible(attributes.visible);
  win.set_closable(attributes.closable);

  if let Some(position) = attributes.position {
    win.set_outer_position(position);
  }

  Ok(win)
}

unsafe fn register_window_class() -> Vec<u16> {
  let class_name = util::encode_wide("Window Class");

  let class = WNDCLASSEXW {
    cbSize: mem::size_of::<WNDCLASSEXW>() as u32,
    style: CS_HREDRAW | CS_VREDRAW | CS_OWNDC,
    lpfnWndProc: Some(window_proc),
    cbClsExtra: 0,
    cbWndExtra: 0,
    hInstance: GetModuleHandleW(PCWSTR::null()).unwrap_or_default(),
    hIcon: HICON::default(),
    hCursor: HCURSOR::default(), // must be null in order for cursor state to work properly
    hbrBackground: HBRUSH::default(),
    lpszMenuName: PCWSTR::null(),
    lpszClassName: PCWSTR::from_raw(class_name.as_ptr()),
    hIconSm: HICON::default(),
  };

  // We ignore errors because registering the same window class twice would trigger
  //  an error, and because errors here are detected during CreateWindowEx anyway.
  // Also since there is no weird element in the struct, there is no reason for this
  //  call to fail.
  RegisterClassExW(&class);

  class_name
}

unsafe extern "system" fn window_proc(
  window: HWND,
  msg: u32,
  wparam: WPARAM,
  lparam: LPARAM,
) -> LRESULT {
  // This window procedure is only needed until the subclass procedure is attached.
  // we need this because we need to respond to WM_NCCALCSIZE as soon as possible
  // in order to make the window borderless if needed.
  match msg {
    win32wm::WM_NCCALCSIZE => {
      let userdata = util::GetWindowLongPtrW(window, GWL_USERDATA);
      if userdata != 0 {
        let window_flags = WindowFlags::from_bits_unchecked(userdata as _);

        if wparam == WPARAM(0) || window_flags.contains(WindowFlags::MARKER_DECORATIONS) {
          return DefWindowProcW(window, msg, wparam, lparam);
        }

        // adjust the maximized borderless window so it doesn't cover the taskbar
        if util::is_maximized(window) {
          let params = &mut *(lparam.0 as *mut NCCALCSIZE_PARAMS);
          if let Ok(monitor_info) =
            monitor::get_monitor_info(MonitorFromRect(&params.rgrc[0], MONITOR_DEFAULTTONULL))
          {
            params.rgrc[0] = monitor_info.monitorInfo.rcWork;
          }
        } else if window_flags.contains(WindowFlags::MARKER_UNDECORATED_SHADOW) {
          let params = &mut *(lparam.0 as *mut NCCALCSIZE_PARAMS);
          params.rgrc[0].top += 1;
          params.rgrc[0].bottom += 1;
        }
        return LRESULT(0); // return 0 here to make the window borderless
      }

      DefWindowProcW(window, msg, wparam, lparam)
    }
    win32wm::WM_NCCREATE => {
      let userdata = util::GetWindowLongPtrW(window, GWL_USERDATA);
      if userdata == 0 {
        let createstruct = &*(lparam.0 as *const CREATESTRUCTW);
        let userdata = createstruct.lpCreateParams;
        let window_flags = Box::from_raw(userdata as *mut WindowFlags);
        util::SetWindowLongPtrW(window, GWL_USERDATA, window_flags.bits() as _);
      }
      DefWindowProcW(window, msg, wparam, lparam)
    }
    _ => DefWindowProcW(window, msg, wparam, lparam),
  }
}

struct ComInitialized(Option<()>);
impl Drop for ComInitialized {
  fn drop(&mut self) {
    if let Some(()) = self.0.take() {
      unsafe { CoUninitialize() };
    }
  }
}

thread_local! {
    static COM_INITIALIZED: ComInitialized = {
        unsafe {
            ComInitialized(match CoInitializeEx(None, COINIT_APARTMENTTHREADED) {
              Ok(()) => Some(()),
              Err(_) => None,
            })
        }
    };

    static TASKBAR_LIST: RefCell<Option<ITaskbarList2>> = RefCell::new(None);
}

pub fn com_initialized() {
  COM_INITIALIZED.with(|_| {});
}

// Reference Implementation:
// https://github.com/chromium/chromium/blob/f18e79d901f56154f80eea1e2218544285e62623/ui/views/win/fullscreen_handler.cc
//
// As per MSDN marking the window as fullscreen should ensure that the
// taskbar is moved to the bottom of the Z-order when the fullscreen window
// is activated. If the window is not fullscreen, the Shell falls back to
// heuristics to determine how the window should be treated, which means
// that it could still consider the window as fullscreen. :(
unsafe fn taskbar_mark_fullscreen(handle: HWND, fullscreen: bool) {
  com_initialized();

  TASKBAR_LIST.with(|task_bar_list_ptr| {
    let mut task_bar_list = task_bar_list_ptr.borrow().clone();

    if task_bar_list.is_none() {
      let result: windows::core::Result<ITaskbarList2> =
        CoCreateInstance(&TaskbarList, None, CLSCTX_ALL);
      if let Ok(created) = result {
        if let Ok(()) = created.HrInit() {
          task_bar_list = Some(created);
        }
      }

      if task_bar_list.is_none() {
        return;
      }

      *task_bar_list_ptr.borrow_mut() = task_bar_list.clone();
    }

    let _ = task_bar_list
      .unwrap()
      .MarkFullscreenWindow(handle, fullscreen);
  })
}

unsafe fn force_window_active(handle: HWND) {
  // Try to focus the window without the hack first.
  if SetForegroundWindow(handle).as_bool() {
    return;
  }

  // In some situations, calling SetForegroundWindow could not bring up the window,
  // This is a little hack which can "steal" the foreground window permission.
  // We only call this function in the window creation, so it should be fine.
  // See: https://stackoverflow.com/questions/10740346/setforegroundwindow-only-working-while-visual-studio-is-open
  let alt_sc = MapVirtualKeyW(u32::from(VK_MENU.0), MAPVK_VK_TO_VSC);

  let mut inputs: [INPUT; 2] = mem::zeroed();
  inputs[0].r#type = INPUT_KEYBOARD;
  inputs[0].Anonymous.ki.wVk = VK_LMENU as _;
  inputs[0].Anonymous.ki.wScan = alt_sc as _;
  inputs[0].Anonymous.ki.dwFlags = KEYEVENTF_EXTENDEDKEY;

  inputs[1].r#type = INPUT_KEYBOARD;
  inputs[1].Anonymous.ki.wVk = VK_LMENU as _;
  inputs[1].Anonymous.ki.wScan = alt_sc as _;
  inputs[1].Anonymous.ki.dwFlags = KEYEVENTF_EXTENDEDKEY | KEYEVENTF_KEYUP;

  // Simulate a key press and release
  SendInput(&inputs, mem::size_of::<INPUT>() as _);

  SetForegroundWindow(handle);
}

pub(crate) unsafe fn set_skip_taskbar(hwnd: HWND, skip: bool) {
  com_initialized();
  let taskbar_list: ITaskbarList =
    CoCreateInstance(&TaskbarList, None, CLSCTX_SERVER).expect("failed to create TaskBarList");
  if skip {
    taskbar_list.DeleteTab(hwnd).expect("DeleteTab failed");
  } else {
    taskbar_list.AddTab(hwnd).expect("AddTab failed");
  }
}

pub fn hit_test(hwnd: *mut libc::c_void, cx: i32, cy: i32) -> LRESULT {
  let hwnd = HWND(hwnd as _);
  let mut window_rect = RECT::default();
  unsafe {
    if GetWindowRect(hwnd, <*mut _>::cast(&mut window_rect)).as_bool() {
      const CLIENT: isize = 0b0000;
      const LEFT: isize = 0b0001;
      const RIGHT: isize = 0b0010;
      const TOP: isize = 0b0100;
      const BOTTOM: isize = 0b1000;
      const TOPLEFT: isize = TOP | LEFT;
      const TOPRIGHT: isize = TOP | RIGHT;
      const BOTTOMLEFT: isize = BOTTOM | LEFT;
      const BOTTOMRIGHT: isize = BOTTOM | RIGHT;

      let RECT {
        left,
        right,
        bottom,
        top,
      } = window_rect;

      let dpi = hwnd_dpi(hwnd);
      let scale_factor = dpi_to_scale_factor(dpi);
      let inset = (BORDERLESS_RESIZE_INSET as f64 * scale_factor) as i32;

      #[rustfmt::skip]
      let result =
          (LEFT * (if cx < (left + inset) { 1 } else { 0 }))
        | (RIGHT * (if cx >= (right - inset) { 1 } else { 0 }))
        | (TOP * (if cy < (top + inset) { 1 } else { 0 }))
        | (BOTTOM * (if cy >= (bottom - inset) { 1 } else { 0 }));

      LRESULT(match result {
        CLIENT => HTCLIENT,
        LEFT => HTLEFT,
        RIGHT => HTRIGHT,
        TOP => HTTOP,
        BOTTOM => HTBOTTOM,
        TOPLEFT => HTTOPLEFT,
        TOPRIGHT => HTTOPRIGHT,
        BOTTOMLEFT => HTBOTTOMLEFT,
        BOTTOMRIGHT => HTBOTTOMRIGHT,
        _ => HTNOWHERE,
      } as _)
    } else {
      LRESULT(HTNOWHERE as _)
    }
  }
}<|MERGE_RESOLUTION|>--- conflicted
+++ resolved
@@ -52,12 +52,8 @@
     OsError, Parent, PlatformSpecificWindowBuilderAttributes, WindowId,
   },
   window::{
-<<<<<<< HEAD
-    CursorIcon, Fullscreen, Theme, UserAttentionType, WindowAttributes, BORDERLESS_RESIZE_INSET,
-=======
     CursorIcon, Fullscreen, ProgressBarState, ProgressState, Theme, UserAttentionType,
-    WindowAttributes, WindowId as RootWindowId, WindowSizeConstraints, BORDERLESS_RESIZE_INSET,
->>>>>>> ea14c6b1
+    WindowAttributes, WindowSizeConstraints, BORDERLESS_RESIZE_INSET,
   },
 };
 
