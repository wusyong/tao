// Copyright 2014-2021 The winit contributors
// Copyright 2021-2022 Tauri Programme within The Commons Conservancy
// SPDX-License-Identifier: Apache-2.0

#![cfg(target_os = "windows")]

use mem::MaybeUninit;
use parking_lot::Mutex;
use raw_window_handle::{
  RawDisplayHandle, RawWindowHandle, Win32WindowHandle, WindowsDisplayHandle,
};
use std::{
  cell::{Cell, RefCell},
  ffi::OsStr,
  io, mem,
  os::windows::ffi::OsStrExt,
  ptr,
  sync::Arc,
};

use crossbeam_channel as channel;
use windows::{
  core::PCWSTR,
  Win32::{
    Foundation::{self as win32f, HINSTANCE, HWND, LPARAM, LRESULT, POINT, RECT, WPARAM},
    Graphics::{
      Dwm::{DwmEnableBlurBehindWindow, DWM_BB_BLURREGION, DWM_BB_ENABLE, DWM_BLURBEHIND},
      Gdi::*,
    },
    System::{Com::*, LibraryLoader::*, Ole::*},
    UI::{
      Input::{Ime::*, KeyboardAndMouse::*, Touch::*},
      Shell::*,
      WindowsAndMessaging::{self as win32wm, *},
    },
  },
};

use crate::{
  dpi::{PhysicalPosition, PhysicalSize, Position, Size},
  error::{ExternalError, NotSupportedError, OsError as RootOsError},
  icon::Icon,
  monitor::MonitorHandle as RootMonitorHandle,
  platform_impl::platform::{
    dark_mode::try_theme,
    dpi::{dpi_to_scale_factor, hwnd_dpi},
    drop_handler::FileDropHandler,
    event_loop::{self, EventLoopWindowTarget, DESTROY_MSG_ID},
    icon::{self, IconType},
    monitor, util,
    window_state::{CursorFlags, SavedWindow, WindowFlags, WindowState},
    OsError, Parent, PlatformSpecificWindowBuilderAttributes, WindowId,
  },
  window::{
    CursorIcon, Fullscreen, Theme, UserAttentionType, WindowAttributes, BORDERLESS_RESIZE_INSET,
  },
};

use super::keyboard::{KeyEventBuilder, KEY_EVENT_BUILDERS};

/// The Win32 implementation of the main `Window` object.
pub struct Window {
  /// Main handle for the window.
  window: WindowWrapper,

  /// The current window state.
  window_state: Arc<Mutex<WindowState>>,

  // The events loop proxy.
  thread_executor: event_loop::EventLoopThreadExecutor,
}

impl Window {
  pub fn new<T: 'static>(
    event_loop: &EventLoopWindowTarget<T>,
    w_attr: WindowAttributes,
    pl_attr: PlatformSpecificWindowBuilderAttributes,
  ) -> Result<Window, RootOsError> {
    // We dispatch an `init` function because of code style.
    // First person to remove the need for cloning here gets a cookie!
    //
    // done. you owe me -- ossi
    unsafe {
      let drag_and_drop = pl_attr.drag_and_drop;
      init(w_attr, pl_attr, event_loop).map(|win| {
        let file_drop_handler = if drag_and_drop {
          // It is ok if the initialize result is `S_FALSE` because it might happen that
          // multiple windows are created on the same thread.
          if let Err(error) = OleInitialize(ptr::null_mut()) {
            match error.code() {
              win32f::OLE_E_WRONGCOMPOBJ => {
                panic!("OleInitialize failed! Result was: `OLE_E_WRONGCOMPOBJ`")
              }
              win32f::RPC_E_CHANGED_MODE => panic!(
                "OleInitialize failed! Result was: `RPC_E_CHANGED_MODE`. \
                Make sure other crates are not using multithreaded COM library \
                on the same thread or disable drag and drop support."
              ),
              _ => (),
            };
          }

          let file_drop_runner = event_loop.runner_shared.clone();
          let file_drop_handler: IDropTarget = FileDropHandler::new(
            win.window.0,
            Box::new(move |event| {
              if let Ok(e) = event.map_nonuser_event() {
                file_drop_runner.send_event(e)
              }
            }),
          )
          .into();

          assert!(RegisterDragDrop(win.window.0, &file_drop_handler).is_ok());
          Some(file_drop_handler)
        } else {
          None
        };

        let subclass_input = event_loop::SubclassInput {
          window_state: win.window_state.clone(),
          event_loop_runner: event_loop.runner_shared.clone(),
          _file_drop_handler: file_drop_handler,
          subclass_removed: Cell::new(false),
          recurse_depth: Cell::new(0),
        };

        event_loop::subclass_window(win.window.0, subclass_input);
        win
      })
    }
  }

  pub fn set_title(&self, text: &str) {
    let text = util::encode_wide(text);
    unsafe {
      SetWindowTextW(self.window.0, PCWSTR::from_raw(text.as_ptr()));
    }
  }

<<<<<<< HEAD
=======
  pub fn title(&self) -> Option<String> {
    let s = unsafe { GetWindowTextLengthW(self.window.0) };
    let mut buf = vec![0; s as usize];
    unsafe { GetWindowTextW(self.window.0, &mut buf) };
    Some(String::from_utf16_lossy(&buf[..(s - 1) as _]))
  }

  // TODO (lemarier): allow menu update
  pub fn set_menu(&self, _new_menu: Option<menu::Menu>) {}

>>>>>>> 5e3d344c
  #[inline]
  pub fn set_visible(&self, visible: bool) {
    let window = self.window.clone();
    let window_state = Arc::clone(&self.window_state);
    self.thread_executor.execute_in_thread(move || {
      WindowState::set_window_flags(window_state.lock(), window.0, |f| {
        f.set(WindowFlags::VISIBLE, visible)
      });
    });
  }

  #[inline]
  pub fn set_focus(&self) {
    let window = self.window.clone();
    let window_flags = self.window_state.lock().window_flags();

    let is_visible = window_flags.contains(WindowFlags::VISIBLE);
    let is_minimized = window_flags.contains(WindowFlags::MINIMIZED);
    let is_foreground = window.0 == unsafe { GetForegroundWindow() };

    if is_visible && !is_minimized && !is_foreground {
      unsafe { force_window_active(window.0) };
    }
  }

  #[inline]
  pub fn is_focused(&self) -> bool {
    let window_state = self.window_state.lock();
    window_state.has_active_focus()
  }

  #[inline]
  pub fn request_redraw(&self) {
    unsafe {
      RedrawWindow(
        self.window.0,
        ptr::null(),
        HRGN::default(),
        RDW_INTERNALPAINT,
      );
    }
  }

  #[inline]
  pub fn outer_position(&self) -> Result<PhysicalPosition<i32>, NotSupportedError> {
    util::get_window_rect(self.window.0)
      .map(|rect| Ok(PhysicalPosition::new(rect.left as i32, rect.top as i32)))
      .expect("Unexpected GetWindowRect failure")
  }

  #[inline]
  pub fn inner_position(&self) -> Result<PhysicalPosition<i32>, NotSupportedError> {
    let mut position = POINT::default();
    if !unsafe { ClientToScreen(self.window.0, &mut position) }.as_bool() {
      panic!("Unexpected ClientToScreen failure")
    }
    Ok(PhysicalPosition::new(position.x as i32, position.y as i32))
  }

  #[inline]
  pub fn set_outer_position(&self, position: Position) {
    let (x, y): (i32, i32) = position.to_physical::<i32>(self.scale_factor()).into();

    let window_state = Arc::clone(&self.window_state);
    let window = self.window.clone();
    self.thread_executor.execute_in_thread(move || {
      WindowState::set_window_flags(window_state.lock(), window.0, |f| {
        f.set(WindowFlags::MAXIMIZED, false)
      });
    });

    unsafe {
      SetWindowPos(
        self.window.0,
        HWND::default(),
        x as i32,
        y as i32,
        0,
        0,
        SWP_ASYNCWINDOWPOS | SWP_NOZORDER | SWP_NOSIZE | SWP_NOACTIVATE,
      );
      InvalidateRgn(self.window.0, HRGN::default(), false);
    }
  }

  #[inline]
  pub fn inner_size(&self) -> PhysicalSize<u32> {
    let mut rect = RECT::default();
    if !unsafe { GetClientRect(self.window.0, &mut rect) }.as_bool() {
      panic!("Unexpected GetClientRect failure")
    }
    PhysicalSize::new(
      (rect.right - rect.left) as u32,
      (rect.bottom - rect.top) as u32,
    )
  }

  #[inline]
  pub fn outer_size(&self) -> PhysicalSize<u32> {
    util::get_window_rect(self.window.0)
      .map(|rect| {
        PhysicalSize::new(
          (rect.right - rect.left) as u32,
          (rect.bottom - rect.top) as u32,
        )
      })
      .unwrap()
  }

  #[inline]
  pub fn set_inner_size(&self, size: Size) {
    let scale_factor = self.scale_factor();
    let (width, height) = size.to_physical::<u32>(scale_factor).into();

    let window_state = Arc::clone(&self.window_state);

    let is_decorated = window_state
      .lock()
      .window_flags
      .contains(WindowFlags::DECORATIONS);

    let window = self.window.clone();
    self.thread_executor.execute_in_thread(move || {
      WindowState::set_window_flags(window_state.lock(), window.0, |f| {
        f.set(WindowFlags::MAXIMIZED, false)
      });
    });

    util::set_inner_size_physical(self.window.0, width, height, is_decorated);
  }

  #[inline]
  pub fn set_min_inner_size(&self, size: Option<Size>) {
    self.window_state.lock().min_size = size;
    // Make windows re-check the window size bounds.
    let size = self.inner_size();
    self.set_inner_size(size.into());
  }

  #[inline]
  pub fn set_max_inner_size(&self, size: Option<Size>) {
    self.window_state.lock().max_size = size;
    // Make windows re-check the window size bounds.
    let size = self.inner_size();
    self.set_inner_size(size.into());
  }

  #[inline]
  pub fn set_resizable(&self, resizable: bool) {
    let window = self.window.clone();
    let window_state = Arc::clone(&self.window_state);

    self.thread_executor.execute_in_thread(move || {
      WindowState::set_window_flags(window_state.lock(), window.0, |f| {
        f.set(WindowFlags::RESIZABLE, resizable)
      });
    });
  }

  #[inline]
  pub fn set_minimizable(&self, minimizable: bool) {
    let window = self.window.clone();
    let window_state = Arc::clone(&self.window_state);

    self.thread_executor.execute_in_thread(move || {
      WindowState::set_window_flags(window_state.lock(), window.0, |f| {
        f.set(WindowFlags::MINIMIZABLE, minimizable)
      });
    });
  }

  #[inline]
  pub fn set_maximizable(&self, maximizable: bool) {
    let window = self.window.clone();
    let window_state = Arc::clone(&self.window_state);

    self.thread_executor.execute_in_thread(move || {
      WindowState::set_window_flags(window_state.lock(), window.0, |f| {
        f.set(WindowFlags::MAXIMIZABLE, maximizable)
      });
    });
  }

  #[inline]
  pub fn set_closable(&self, closable: bool) {
    let window = self.window.clone();
    let window_state = Arc::clone(&self.window_state);
    self.thread_executor.execute_in_thread(move || {
      WindowState::set_window_flags(window_state.lock(), window.0, |f| {
        f.set(WindowFlags::CLOSABLE, closable)
      });
    });
  }

  /// Returns the `hwnd` of this window.
  #[inline]
  pub fn hwnd(&self) -> HWND {
    self.window.0
  }

  #[inline]
  pub fn hinstance(&self) -> HINSTANCE {
    HINSTANCE(util::GetWindowLongPtrW(self.hwnd(), GWLP_HINSTANCE))
  }

  #[inline]
  pub fn raw_window_handle(&self) -> RawWindowHandle {
    let mut window_handle = Win32WindowHandle::empty();
    window_handle.hwnd = self.window.0 .0 as *mut _;
    window_handle.hinstance = self.hinstance().0 as *mut _;
    RawWindowHandle::Win32(window_handle)
  }

  #[inline]
  pub fn raw_display_handle(&self) -> RawDisplayHandle {
    RawDisplayHandle::Windows(WindowsDisplayHandle::empty())
  }

  #[inline]
  pub fn set_cursor_icon(&self, cursor: CursorIcon) {
    self.window_state.lock().mouse.cursor = cursor;
    self.thread_executor.execute_in_thread(move || unsafe {
      let cursor =
        LoadCursorW(HINSTANCE::default(), cursor.to_windows_cursor()).unwrap_or_default();
      SetCursor(cursor);
    });
  }

  #[inline]
  pub fn set_cursor_grab(&self, grab: bool) -> Result<(), ExternalError> {
    let window = self.window.clone();
    let window_state = Arc::clone(&self.window_state);
    let (tx, rx) = channel::unbounded();

    self.thread_executor.execute_in_thread(move || {
      let result = window_state
        .lock()
        .mouse
        .set_cursor_flags(window.0, |f| f.set(CursorFlags::GRABBED, grab))
        .map_err(|e| ExternalError::Os(os_error!(OsError::IoError(e))));
      let _ = tx.send(result);
    });
    rx.recv().unwrap()
  }

  #[inline]
  pub fn set_cursor_visible(&self, visible: bool) {
    let window = self.window.clone();
    let window_state = Arc::clone(&self.window_state);
    let (tx, rx) = channel::unbounded();

    self.thread_executor.execute_in_thread(move || {
      let result = window_state
        .lock()
        .mouse
        .set_cursor_flags(window.0, |f| f.set(CursorFlags::HIDDEN, !visible))
        .map_err(|e| e.to_string());
      let _ = tx.send(result);
    });
    rx.recv().unwrap().ok();
  }

  #[inline]
  pub fn scale_factor(&self) -> f64 {
    self.window_state.lock().scale_factor
  }

  #[inline]
  pub fn set_cursor_position(&self, position: Position) -> Result<(), ExternalError> {
    let scale_factor = self.scale_factor();
    let (x, y) = position.to_physical::<i32>(scale_factor).into();

    let mut point = POINT { x, y };
    unsafe {
      if !ClientToScreen(self.window.0, &mut point).as_bool() {
        return Err(ExternalError::Os(os_error!(OsError::IoError(
          io::Error::last_os_error()
        ))));
      }
      if !SetCursorPos(point.x, point.y).as_bool() {
        return Err(ExternalError::Os(os_error!(OsError::IoError(
          io::Error::last_os_error()
        ))));
      }
    }
    Ok(())
  }

  #[inline]
  pub fn drag_window(&self) -> Result<(), ExternalError> {
    let mut pos = POINT::default();
    unsafe {
      GetCursorPos(&mut pos);
      ReleaseCapture();
      PostMessageW(
        self.window.0,
        WM_NCLBUTTONDOWN,
        WPARAM(HTCAPTION as _),
        util::MAKELPARAM(pos.x as i16, pos.y as i16),
      );
    }

    Ok(())
  }

  #[inline]
  pub fn set_ignore_cursor_events(&self, ignore: bool) -> Result<(), ExternalError> {
    let window = self.window.clone();
    let window_state = Arc::clone(&self.window_state);
    self.thread_executor.execute_in_thread(move || {
      WindowState::set_window_flags(window_state.lock(), window.0, |f| {
        f.set(WindowFlags::IGNORE_CURSOR_EVENT, ignore)
      });
    });

    Ok(())
  }

  #[inline]
  pub fn id(&self) -> WindowId {
    WindowId(self.window.0 .0)
  }

  #[inline]
  pub fn set_minimized(&self, minimized: bool) {
    let window = self.window.clone();
    let window_state = Arc::clone(&self.window_state);

    self.thread_executor.execute_in_thread(move || {
      WindowState::set_window_flags(window_state.lock(), window.0, |f| {
        f.set(WindowFlags::MINIMIZED, minimized)
      });
    });
  }

  #[inline]
  pub fn set_maximized(&self, maximized: bool) {
    let window = self.window.clone();
    let window_state = Arc::clone(&self.window_state);

    self.thread_executor.execute_in_thread(move || {
      WindowState::set_window_flags(window_state.lock(), window.0, |f| {
        f.set(WindowFlags::MAXIMIZED, maximized)
      });
    });
  }

  #[inline]
  pub fn is_maximized(&self) -> bool {
    let window_state = self.window_state.lock();
    window_state.window_flags.contains(WindowFlags::MAXIMIZED)
  }

  #[inline]
  pub fn is_minimized(&self) -> bool {
    let window_state = self.window_state.lock();
    window_state.window_flags.contains(WindowFlags::MINIMIZED)
  }

  #[inline]
  pub fn is_resizable(&self) -> bool {
    let window_state = self.window_state.lock();
    window_state.window_flags.contains(WindowFlags::RESIZABLE)
  }

  #[inline]
  pub fn is_minimizable(&self) -> bool {
    let window_state = self.window_state.lock();
    window_state.window_flags.contains(WindowFlags::MINIMIZABLE)
  }

  #[inline]
  pub fn is_maximizable(&self) -> bool {
    let window_state = self.window_state.lock();
    window_state.window_flags.contains(WindowFlags::MAXIMIZABLE)
  }

  #[inline]
  pub fn is_closable(&self) -> bool {
    let window_state = self.window_state.lock();
    window_state.window_flags.contains(WindowFlags::CLOSABLE)
  }

  #[inline]
  pub fn is_decorated(&self) -> bool {
    let window_state = self.window_state.lock();
    window_state.window_flags.contains(WindowFlags::DECORATIONS)
  }

  #[inline]
  pub fn is_visible(&self) -> bool {
    util::is_visible(self.window.0)
  }

  #[inline]
  pub fn fullscreen(&self) -> Option<Fullscreen> {
    let window_state = self.window_state.lock();
    window_state.fullscreen.clone()
  }

  #[inline]
  pub fn set_fullscreen(&self, fullscreen: Option<Fullscreen>) {
    let window = self.window.clone();
    let window_state = Arc::clone(&self.window_state);

    let mut window_state_lock = window_state.lock();
    let old_fullscreen = window_state_lock.fullscreen.clone();
    if window_state_lock.fullscreen == fullscreen {
      return;
    }
    window_state_lock.fullscreen = fullscreen.clone();
    drop(window_state_lock);

    self.thread_executor.execute_in_thread(move || {
      // Change video mode if we're transitioning to or from exclusive
      // fullscreen
      match (&old_fullscreen, &fullscreen) {
        (&None, &Some(Fullscreen::Exclusive(ref video_mode)))
        | (&Some(Fullscreen::Borderless(_)), &Some(Fullscreen::Exclusive(ref video_mode)))
        | (&Some(Fullscreen::Exclusive(_)), &Some(Fullscreen::Exclusive(ref video_mode))) => {
          let monitor = video_mode.monitor();

          let mut display_name = OsStr::new(&monitor.inner.native_identifier())
            .encode_wide()
            .collect::<Vec<_>>();
          // `encode_wide` does not add a null-terminator but
          // `ChangeDisplaySettingsExW` requires a null-terminated
          // string, so add it
          display_name.push(0);

          let native_video_mode = video_mode.video_mode.native_video_mode;

          let res = unsafe {
            ChangeDisplaySettingsExW(
              PCWSTR::from_raw(display_name.as_ptr()),
              &native_video_mode,
              HWND::default(),
              CDS_FULLSCREEN,
              std::ptr::null_mut(),
            )
          };

          debug_assert!(res != DISP_CHANGE_BADFLAGS);
          debug_assert!(res != DISP_CHANGE_BADMODE);
          debug_assert!(res != DISP_CHANGE_BADPARAM);
          debug_assert!(res != DISP_CHANGE_FAILED);
          assert_eq!(res, DISP_CHANGE_SUCCESSFUL);
        }
        (&Some(Fullscreen::Exclusive(_)), &None)
        | (&Some(Fullscreen::Exclusive(_)), &Some(Fullscreen::Borderless(_))) => {
          let res = unsafe {
            ChangeDisplaySettingsExW(
              PCWSTR::null(),
              std::ptr::null_mut(),
              HWND::default(),
              CDS_FULLSCREEN,
              std::ptr::null_mut(),
            )
          };

          debug_assert!(res != DISP_CHANGE_BADFLAGS);
          debug_assert!(res != DISP_CHANGE_BADMODE);
          debug_assert!(res != DISP_CHANGE_BADPARAM);
          debug_assert!(res != DISP_CHANGE_FAILED);
          assert_eq!(res, DISP_CHANGE_SUCCESSFUL);
        }
        _ => (),
      }

      unsafe {
        // There are some scenarios where calling `ChangeDisplaySettingsExW` takes long
        // enough to execute that the DWM thinks our program has frozen and takes over
        // our program's window. When that happens, the `SetWindowPos` call below gets
        // eaten and the window doesn't get set to the proper fullscreen position.
        //
        // Calling `PeekMessageW` here notifies Windows that our process is still running
        // fine, taking control back from the DWM and ensuring that the `SetWindowPos` call
        // below goes through.
        let mut msg = MSG::default();
        PeekMessageW(&mut msg, HWND::default(), 0, 0, PM_NOREMOVE);
      }

      // Update window style
      WindowState::set_window_flags(window_state.lock(), window.0, |f| {
        f.set(
          WindowFlags::MARKER_EXCLUSIVE_FULLSCREEN,
          matches!(fullscreen, Some(Fullscreen::Exclusive(_))),
        );
        f.set(
          WindowFlags::MARKER_BORDERLESS_FULLSCREEN,
          matches!(fullscreen, Some(Fullscreen::Borderless(_))),
        );
      });

      // Update window bounds
      match &fullscreen {
        Some(fullscreen) => {
          // Save window bounds before entering fullscreen
          let placement = unsafe {
            let mut placement = WINDOWPLACEMENT::default();
            GetWindowPlacement(window.0, &mut placement);
            placement
          };

          window_state.lock().saved_window = Some(SavedWindow { placement });

          let monitor = match &fullscreen {
            Fullscreen::Exclusive(video_mode) => video_mode.monitor(),
            Fullscreen::Borderless(Some(monitor)) => monitor.clone(),
            Fullscreen::Borderless(None) => RootMonitorHandle {
              inner: monitor::current_monitor(window.0),
            },
          };

          let position: (i32, i32) = monitor.position().into();
          let size: (u32, u32) = monitor.size().into();

          unsafe {
            SetWindowPos(
              window.0,
              HWND::default(),
              position.0,
              position.1,
              size.0 as i32,
              size.1 as i32,
              SWP_ASYNCWINDOWPOS | SWP_NOZORDER,
            );
            InvalidateRgn(window.0, HRGN::default(), false);
          }
        }
        None => {
          let mut window_state_lock = window_state.lock();
          if let Some(SavedWindow { placement }) = window_state_lock.saved_window.take() {
            drop(window_state_lock);
            unsafe {
              SetWindowPlacement(window.0, &placement);
              InvalidateRgn(window.0, HRGN::default(), false);
            }
          }
        }
      }

      unsafe {
        taskbar_mark_fullscreen(window.0, fullscreen.is_some());
      }
    });
  }

  #[inline]
  pub fn set_decorations(&self, decorations: bool) {
    let window = self.window.clone();
    let window_state = Arc::clone(&self.window_state);

    self.thread_executor.execute_in_thread(move || {
      WindowState::set_window_flags(window_state.lock(), window.0, |f| {
        f.set(WindowFlags::DECORATIONS, decorations)
      });
    });
  }

  #[inline]
  pub fn set_always_on_bottom(&self, always_on_bottom: bool) {
    let window = self.window.clone();
    let window_state = Arc::clone(&self.window_state);

    self.thread_executor.execute_in_thread(move || {
      WindowState::set_window_flags(window_state.lock(), window.0, |f| {
        f.set(WindowFlags::ALWAYS_ON_BOTTOM, always_on_bottom)
      });
    });
  }

  #[inline]
  pub fn set_always_on_top(&self, always_on_top: bool) {
    let window = self.window.clone();
    let window_state = Arc::clone(&self.window_state);

    self.thread_executor.execute_in_thread(move || {
      WindowState::set_window_flags(window_state.lock(), window.0, |f| {
        f.set(WindowFlags::ALWAYS_ON_TOP, always_on_top)
      });
    });
  }

  #[inline]
  pub fn current_monitor(&self) -> Option<RootMonitorHandle> {
    Some(RootMonitorHandle {
      inner: monitor::current_monitor(self.window.0),
    })
  }

  #[inline]
  pub fn set_window_icon(&self, window_icon: Option<Icon>) {
    if let Some(ref window_icon) = window_icon {
      window_icon
        .inner
        .set_for_window(self.window.0, IconType::Small);
    } else {
      icon::unset_for_window(self.window.0, IconType::Small);
    }
    self.window_state.lock().window_icon = window_icon;
  }

  #[inline]
  pub fn set_taskbar_icon(&self, taskbar_icon: Option<Icon>) {
    if let Some(ref taskbar_icon) = taskbar_icon {
      taskbar_icon
        .inner
        .set_for_window(self.window.0, IconType::Big);
    } else {
      icon::unset_for_window(self.window.0, IconType::Big);
    }
    self.window_state.lock().taskbar_icon = taskbar_icon;
  }

  pub(crate) fn set_ime_position_physical(&self, x: i32, y: i32) {
    if unsafe { GetSystemMetrics(SM_IMMENABLED) } != 0 {
      let composition_form = COMPOSITIONFORM {
        dwStyle: CFS_POINT,
        ptCurrentPos: POINT { x, y },
        rcArea: RECT::default(),
      };
      unsafe {
        let himc = ImmGetContext(self.window.0);
        ImmSetCompositionWindow(himc, &composition_form);
        ImmReleaseContext(self.window.0, himc);
      }
    }
  }

  #[inline]
  pub fn set_ime_position(&self, spot: Position) {
    let (x, y) = spot.to_physical::<i32>(self.scale_factor()).into();
    self.set_ime_position_physical(x, y);
  }

  #[inline]
  pub fn request_user_attention(&self, request_type: Option<UserAttentionType>) {
    let window = self.window.clone();
    let active_window_handle = unsafe { GetActiveWindow() };
    if window.0 == active_window_handle {
      return;
    }

    self.thread_executor.execute_in_thread(move || unsafe {
      let (flags, count) = request_type
        .map(|ty| match ty {
          UserAttentionType::Critical => (FLASHW_ALL | FLASHW_TIMERNOFG, u32::MAX),
          UserAttentionType::Informational => (FLASHW_TRAY | FLASHW_TIMERNOFG, 0),
        })
        .unwrap_or((FLASHW_STOP, 0));

      let flash_info = FLASHWINFO {
        cbSize: mem::size_of::<FLASHWINFO>() as u32,
        hwnd: window.0,
        dwFlags: flags,
        uCount: count,
        dwTimeout: 0,
      };
      FlashWindowEx(&flash_info);
    });
  }

  #[inline]
  pub fn theme(&self) -> Theme {
    self.window_state.lock().current_theme
  }

  #[inline]
  pub fn reset_dead_keys(&self) {
    // `ToUnicode` consumes the dead-key by default, so we are constructing a fake (but valid)
    // key input which we can call `ToUnicode` with.
    unsafe {
      let vk = u32::from(VK_SPACE.0);
      let scancode = MapVirtualKeyW(vk, MAPVK_VK_TO_VSC);
      let kbd_state = [0; 256];
      let mut char_buff: [MaybeUninit<u16>; 8] = [MaybeUninit::uninit(); 8];
      ToUnicode(
        vk,
        scancode,
        &kbd_state,
        mem::transmute(char_buff.as_mut()),
        0,
      );
    }
  }

  #[inline]
  pub fn begin_resize_drag(&self, edge: isize, button: u32, x: i32, y: i32) {
    unsafe {
      let w_param = WPARAM(edge as _);
      let l_param = util::MAKELPARAM(x as i16, y as i16);

      ReleaseCapture();
      PostMessageW(self.hwnd(), button, w_param, l_param);
    }
  }

  #[inline]
  pub(crate) fn set_skip_taskbar(&self, skip: bool) {
    self.window_state.lock().skip_taskbar = skip;
    unsafe { set_skip_taskbar(self.hwnd(), skip) };
  }

  pub fn set_content_protection(&self, enabled: bool) {
    unsafe {
      SetWindowDisplayAffinity(
        self.hwnd(),
        if enabled {
          WDA_EXCLUDEFROMCAPTURE
        } else {
          WDA_NONE
        },
      );
    }
  }
}

impl Drop for Window {
  #[inline]
  fn drop(&mut self) {
    KEY_EVENT_BUILDERS.lock().remove(&self.id());
    unsafe {
      // The window must be destroyed from the same thread that created it, so we send a
      // custom message to be handled by our callback to do the actual work.
      PostMessageW(self.window.0, *DESTROY_MSG_ID, WPARAM(0), LPARAM(0));
    }
  }
}

/// A simple non-owning wrapper around a window.
#[doc(hidden)]
#[derive(Clone)]
pub struct WindowWrapper(HWND);

// Send and Sync are not implemented for HWND and HDC, we have to wrap it and implement them manually.
// For more info see:
// https://github.com/retep998/winapi-rs/issues/360
// https://github.com/retep998/winapi-rs/issues/396
unsafe impl Sync for WindowWrapper {}
unsafe impl Send for WindowWrapper {}

unsafe fn init<T: 'static>(
  attributes: WindowAttributes,
  pl_attribs: PlatformSpecificWindowBuilderAttributes,
  event_loop: &EventLoopWindowTarget<T>,
) -> Result<Window, RootOsError> {
  // registering the window class
  let class_name = register_window_class(&attributes.window_icon, &pl_attribs.taskbar_icon);

  let mut window_flags = WindowFlags::empty();
  window_flags.set(WindowFlags::DECORATIONS, attributes.decorations);
  window_flags.set(WindowFlags::ALWAYS_ON_BOTTOM, attributes.always_on_bottom);
  window_flags.set(WindowFlags::ALWAYS_ON_TOP, attributes.always_on_top);
  window_flags.set(
    WindowFlags::NO_BACK_BUFFER,
    pl_attribs.no_redirection_bitmap,
  );
  window_flags.set(WindowFlags::TRANSPARENT, attributes.transparent);
  // WindowFlags::VISIBLE and MAXIMIZED are set down below after the window has been configured.
  window_flags.set(WindowFlags::RESIZABLE, attributes.resizable);
  window_flags.set(WindowFlags::MINIMIZABLE, attributes.minimizable);
  window_flags.set(WindowFlags::MAXIMIZABLE, attributes.maximizable);
  // will be changed later using `window.set_closable`
  // but we need to have a default for the diffing to work
  window_flags.set(WindowFlags::CLOSABLE, true);

  window_flags.set(WindowFlags::MARKER_DONT_FOCUS, !attributes.focused);

  let parent = match pl_attribs.parent {
    Parent::ChildOf(parent) => {
      window_flags.set(WindowFlags::CHILD, true);
      if pl_attribs.menu.is_some() {
        warn!("Setting a menu on a child window is unsupported");
      }
      Some(parent)
    }
    Parent::OwnedBy(parent) => {
      window_flags.set(WindowFlags::POPUP, true);
      Some(parent)
    }
    Parent::None => {
      window_flags.set(WindowFlags::ON_TASKBAR, true);
      None
    }
  };

  // creating the real window this time, by using the functions in `extra_functions`
  let real_window = {
    let (style, ex_style) = window_flags.to_window_styles();
    let title = util::encode_wide(&attributes.title);
    let handle = CreateWindowExW(
      ex_style,
      PCWSTR::from_raw(class_name.as_ptr()),
      PCWSTR::from_raw(title.as_ptr()),
      style,
      CW_USEDEFAULT,
      CW_USEDEFAULT,
      CW_USEDEFAULT,
      CW_USEDEFAULT,
      parent.unwrap_or_default(),
      pl_attribs.menu.unwrap_or_default(),
      GetModuleHandleW(PCWSTR::null()).unwrap_or_default(),
      Box::into_raw(Box::new(window_flags)) as _,
    );

    if !IsWindow(handle).as_bool() {
      return Err(os_error!(OsError::IoError(io::Error::last_os_error())));
    }

    WindowWrapper(handle)
  };

  // Register for touch events if applicable
  {
    let digitizer = GetSystemMetrics(SM_DIGITIZER) as u32;
    if digitizer & NID_READY != 0 {
      RegisterTouchWindow(real_window.0, TWF_WANTPALM);
    }
  }

  let dpi = hwnd_dpi(real_window.0);
  let scale_factor = dpi_to_scale_factor(dpi);

  // making the window transparent
  if attributes.transparent && !pl_attribs.no_redirection_bitmap {
    // Empty region for the blur effect, so the window is fully transparent
    let region = CreateRectRgn(0, 0, -1, -1);

    let bb = DWM_BLURBEHIND {
      dwFlags: DWM_BB_ENABLE | DWM_BB_BLURREGION,
      fEnable: true.into(),
      hRgnBlur: region,
      fTransitionOnMaximized: false.into(),
    };

    let _ = DwmEnableBlurBehindWindow(real_window.0, &bb);
    DeleteObject(region);
  }

  // If the system theme is dark, we need to set the window theme now
  // before we update the window flags (and possibly show the
  // window for the first time).
  let current_theme = try_theme(real_window.0, attributes.preferred_theme);

  let window_state = {
    let window_state = WindowState::new(
      &attributes,
      pl_attribs.taskbar_icon,
      scale_factor,
      current_theme,
      pl_attribs.preferred_theme,
    );
    let window_state = Arc::new(Mutex::new(window_state));
    WindowState::set_window_flags(window_state.lock(), real_window.0, |f| *f = window_flags);
    window_state
  };

  let win = Window {
    window: real_window,
    window_state,
    thread_executor: event_loop.create_thread_executor(),
  };

  KEY_EVENT_BUILDERS
    .lock()
    .insert(win.id(), KeyEventBuilder::default());

  win.set_skip_taskbar(pl_attribs.skip_taskbar);

  if attributes.fullscreen.is_some() {
    win.set_fullscreen(attributes.fullscreen);
    force_window_active(win.window.0);
  } else {
    let size = attributes
      .inner_size
      .unwrap_or_else(|| PhysicalSize::new(800, 600).into());
    let max_size = attributes
      .max_inner_size
      .unwrap_or_else(|| PhysicalSize::new(f64::MAX, f64::MAX).into());
    let min_size = attributes
      .min_inner_size
      .unwrap_or_else(|| PhysicalSize::new(0, 0).into());
    let clamped_size = Size::clamp(size, min_size, max_size, win.scale_factor());
    win.set_inner_size(clamped_size);

    if attributes.maximized {
      // Need to set MAXIMIZED after setting `inner_size` as
      // `Window::set_inner_size` changes MAXIMIZED to false.
      win.set_maximized(true);
    }
  }

  win.set_visible(attributes.visible);
  win.set_closable(attributes.closable);

  if let Some(position) = attributes.position {
    win.set_outer_position(position);
  }

  Ok(win)
}

unsafe fn register_window_class(
  window_icon: &Option<Icon>,
  taskbar_icon: &Option<Icon>,
) -> Vec<u16> {
  let class_name = util::encode_wide("Window Class");

  let h_icon = taskbar_icon
    .as_ref()
    .map(|icon| icon.inner.as_raw_handle())
    .unwrap_or_default();
  let h_icon_small = window_icon
    .as_ref()
    .map(|icon| icon.inner.as_raw_handle())
    .unwrap_or_default();

  let class = WNDCLASSEXW {
    cbSize: mem::size_of::<WNDCLASSEXW>() as u32,
    style: CS_HREDRAW | CS_VREDRAW | CS_OWNDC,
    lpfnWndProc: Some(window_proc),
    cbClsExtra: 0,
    cbWndExtra: 0,
    hInstance: GetModuleHandleW(PCWSTR::null()).unwrap_or_default(),
    hIcon: h_icon,
    hCursor: HCURSOR::default(), // must be null in order for cursor state to work properly
    hbrBackground: HBRUSH::default(),
    lpszMenuName: PCWSTR::null(),
    lpszClassName: PCWSTR::from_raw(class_name.as_ptr()),
    hIconSm: h_icon_small,
  };

  // We ignore errors because registering the same window class twice would trigger
  //  an error, and because errors here are detected during CreateWindowEx anyway.
  // Also since there is no weird element in the struct, there is no reason for this
  //  call to fail.
  RegisterClassExW(&class);

  class_name
}

unsafe extern "system" fn window_proc(
  window: HWND,
  msg: u32,
  wparam: WPARAM,
  lparam: LPARAM,
) -> LRESULT {
  // This window procedure is only needed until the subclass procedure is attached.
  // we need this because we need to respond to WM_NCCALCSIZE as soon as possible
  // in order to make the window borderless if needed.
  match msg {
    win32wm::WM_NCCALCSIZE => {
      let userdata = util::GetWindowLongPtrW(window, GWL_USERDATA);
      if userdata != 0 {
        let win_flags = WindowFlags::from_bits_unchecked(userdata as _);
        if !win_flags.contains(WindowFlags::DECORATIONS) {
          // adjust the maximized borderless window so it doesn't cover the taskbar
          if util::is_maximized(window) {
            let monitor = monitor::current_monitor(window);
            if let Ok(monitor_info) = monitor::get_monitor_info(monitor.hmonitor()) {
              let params = &mut *(lparam.0 as *mut NCCALCSIZE_PARAMS);
              params.rgrc[0] = monitor_info.monitorInfo.rcWork;
            }
          }
          return LRESULT(0); // return 0 here to make the window borderless
        }
      }
      DefWindowProcW(window, msg, wparam, lparam)
    }
    win32wm::WM_NCCREATE => {
      let userdata = util::GetWindowLongPtrW(window, GWL_USERDATA);
      if userdata == 0 {
        let createstruct = &*(lparam.0 as *const CREATESTRUCTW);
        let userdata = createstruct.lpCreateParams;
        let window_flags = Box::from_raw(userdata as *mut WindowFlags);
        util::SetWindowLongPtrW(window, GWL_USERDATA, window_flags.bits() as _);
      }
      DefWindowProcW(window, msg, wparam, lparam)
    }
    _ => DefWindowProcW(window, msg, wparam, lparam),
  }
}

struct ComInitialized(Option<()>);
impl Drop for ComInitialized {
  fn drop(&mut self) {
    if let Some(()) = self.0.take() {
      unsafe { CoUninitialize() };
    }
  }
}

thread_local! {
    static COM_INITIALIZED: ComInitialized = {
        unsafe {
            ComInitialized(match CoInitializeEx(ptr::null_mut(), COINIT_APARTMENTTHREADED) {
              Ok(()) => Some(()),
              Err(_) => None,
            })
        }
    };

    static TASKBAR_LIST: RefCell<Option<ITaskbarList2>> = RefCell::new(None);
}

pub fn com_initialized() {
  COM_INITIALIZED.with(|_| {});
}

// Reference Implementation:
// https://github.com/chromium/chromium/blob/f18e79d901f56154f80eea1e2218544285e62623/ui/views/win/fullscreen_handler.cc
//
// As per MSDN marking the window as fullscreen should ensure that the
// taskbar is moved to the bottom of the Z-order when the fullscreen window
// is activated. If the window is not fullscreen, the Shell falls back to
// heuristics to determine how the window should be treated, which means
// that it could still consider the window as fullscreen. :(
unsafe fn taskbar_mark_fullscreen(handle: HWND, fullscreen: bool) {
  com_initialized();

  TASKBAR_LIST.with(|task_bar_list_ptr| {
    let mut task_bar_list = task_bar_list_ptr.borrow().clone();

    if task_bar_list.is_none() {
      let result: windows::core::Result<ITaskbarList2> =
        CoCreateInstance(&TaskbarList, None, CLSCTX_ALL);
      if let Ok(created) = result {
        if let Ok(()) = created.HrInit() {
          task_bar_list = Some(created);
        }
      }

      if task_bar_list.is_none() {
        return;
      }

      *task_bar_list_ptr.borrow_mut() = task_bar_list.clone();
    }

    let _ = task_bar_list
      .unwrap()
      .MarkFullscreenWindow(handle, fullscreen);
  })
}

unsafe fn force_window_active(handle: HWND) {
  // In some situation, calling SetForegroundWindow could not bring up the window,
  // This is a little hack which can "steal" the foreground window permission
  // We only call this function in the window creation, so it should be fine.
  // See : https://stackoverflow.com/questions/10740346/setforegroundwindow-only-working-while-visual-studio-is-open
  let alt_sc = MapVirtualKeyW(u32::from(VK_MENU.0), MAPVK_VK_TO_VSC);

  let mut inputs: [INPUT; 2] = mem::zeroed();
  inputs[0].r#type = INPUT_KEYBOARD;
  inputs[0].Anonymous.ki.wVk = VK_LMENU as _;
  inputs[0].Anonymous.ki.wScan = alt_sc as _;
  inputs[0].Anonymous.ki.dwFlags = KEYEVENTF_EXTENDEDKEY;

  inputs[1].r#type = INPUT_KEYBOARD;
  inputs[1].Anonymous.ki.wVk = VK_LMENU as _;
  inputs[1].Anonymous.ki.wScan = alt_sc as _;
  inputs[1].Anonymous.ki.dwFlags = KEYEVENTF_EXTENDEDKEY | KEYEVENTF_KEYUP;

  // Simulate a key press and release
  SendInput(&inputs, mem::size_of::<INPUT>() as _);

  SetForegroundWindow(handle);
}

pub(crate) unsafe fn set_skip_taskbar(hwnd: HWND, skip: bool) {
  com_initialized();
  let taskbar_list: ITaskbarList =
    CoCreateInstance(&TaskbarList, None, CLSCTX_SERVER).expect("failed to create TaskBarList");
  if skip {
    taskbar_list.DeleteTab(hwnd).expect("DeleteTab failed");
  } else {
    taskbar_list.AddTab(hwnd).expect("AddTab failed");
  }
}

pub fn hit_test(hwnd: *mut libc::c_void, cx: i32, cy: i32) -> LRESULT {
  let hwnd = HWND(hwnd as _);
  let mut window_rect = RECT::default();
  unsafe {
    if GetWindowRect(hwnd, <*mut _>::cast(&mut window_rect)).as_bool() {
      const CLIENT: isize = 0b0000;
      const LEFT: isize = 0b0001;
      const RIGHT: isize = 0b0010;
      const TOP: isize = 0b0100;
      const BOTTOM: isize = 0b1000;
      const TOPLEFT: isize = TOP | LEFT;
      const TOPRIGHT: isize = TOP | RIGHT;
      const BOTTOMLEFT: isize = BOTTOM | LEFT;
      const BOTTOMRIGHT: isize = BOTTOM | RIGHT;

      let RECT {
        left,
        right,
        bottom,
        top,
      } = window_rect;

      let dpi = hwnd_dpi(hwnd);
      let scale_factor = dpi_to_scale_factor(dpi);
      let inset = (BORDERLESS_RESIZE_INSET as f64 * scale_factor) as i32;

      #[rustfmt::skip]
      let result =
          (LEFT * (if cx < (left + inset) { 1 } else { 0 }))
        | (RIGHT * (if cx >= (right - inset) { 1 } else { 0 }))
        | (TOP * (if cy < (top + inset) { 1 } else { 0 }))
        | (BOTTOM * (if cy >= (bottom - inset) { 1 } else { 0 }));

      LRESULT(match result {
        CLIENT => HTCLIENT,
        LEFT => HTLEFT,
        RIGHT => HTRIGHT,
        TOP => HTTOP,
        BOTTOM => HTBOTTOM,
        TOPLEFT => HTTOPLEFT,
        TOPRIGHT => HTTOPRIGHT,
        BOTTOMLEFT => HTBOTTOMLEFT,
        BOTTOMRIGHT => HTBOTTOMRIGHT,
        _ => HTNOWHERE,
      } as _)
    } else {
      LRESULT(HTNOWHERE as _)
    }
  }
}<|MERGE_RESOLUTION|>--- conflicted
+++ resolved
@@ -138,19 +138,12 @@
     }
   }
 
-<<<<<<< HEAD
-=======
   pub fn title(&self) -> Option<String> {
     let s = unsafe { GetWindowTextLengthW(self.window.0) };
     let mut buf = vec![0; s as usize];
     unsafe { GetWindowTextW(self.window.0, &mut buf) };
     Some(String::from_utf16_lossy(&buf[..(s - 1) as _]))
   }
-
-  // TODO (lemarier): allow menu update
-  pub fn set_menu(&self, _new_menu: Option<menu::Menu>) {}
-
->>>>>>> 5e3d344c
   #[inline]
   pub fn set_visible(&self, visible: bool) {
     let window = self.window.clone();
