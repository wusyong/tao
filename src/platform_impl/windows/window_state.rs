--- conflicted
+++ resolved
@@ -270,10 +270,6 @@
           0,
           0,
           SWP_ASYNCWINDOWPOS | SWP_NOMOVE | SWP_NOSIZE | SWP_NOACTIVATE,
-<<<<<<< HEAD
-        );
-        InvalidateRgn(window, HRGN::default(), false);
-=======
         );
         InvalidateRgn(window, HRGN::default(), false);
       }
@@ -288,7 +284,6 @@
             false => SW_RESTORE,
           },
         );
->>>>>>> 11dac102
       }
     }
 
@@ -300,21 +295,6 @@
           match new.contains(WindowFlags::MINIMIZED) {
             true => SW_MINIMIZE,
             false => SW_RESTORE,
-<<<<<<< HEAD
-          },
-        );
-      }
-    }
-
-    if diff.contains(WindowFlags::MAXIMIZED) || new.contains(WindowFlags::MAXIMIZED) {
-      unsafe {
-        ShowWindow(
-          window,
-          match new.contains(WindowFlags::MAXIMIZED) {
-            true => SW_MAXIMIZE,
-            false => SW_RESTORE,
-=======
->>>>>>> 11dac102
           },
         );
       }
