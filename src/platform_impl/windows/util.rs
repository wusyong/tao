// Copyright 2019-2021 Tauri Programme within The Commons Conservancy
// SPDX-License-Identifier: Apache-2.0

use std::{
  io, mem,
  ops::BitAnd,
  os::windows::prelude::OsStrExt,
  ptr, slice,
  sync::atomic::{AtomicBool, Ordering},
};

use crate::{dpi::PhysicalSize, window::CursorIcon};

use windows::{
  core::HRESULT,
  Win32::{
    Foundation::{BOOL, FARPROC, HWND, LPARAM, LRESULT, POINT, PWSTR, RECT, WPARAM},
    Globalization::lstrlenW,
    Graphics::Gdi::{ClientToScreen, InvalidateRgn, HMONITOR, HRGN},
    System::LibraryLoader::*,
    UI::{
      HiDpi::*,
      Input::KeyboardAndMouse::*,
      TextServices::HKL,
      WindowsAndMessaging::{self as win32wm, *},
    },
  },
};

pub fn has_flag<T>(bitset: T, flag: T) -> bool
where
  T: Copy + PartialEq + BitAnd<T, Output = T>,
{
  bitset & flag == flag
}

pub fn wchar_to_string(wchar: &[u16]) -> String {
  String::from_utf16_lossy(wchar)
}

pub fn wchar_ptr_to_string(wchar: PWSTR) -> String {
  let len = unsafe { lstrlenW(wchar) } as usize;
  let wchar_slice = unsafe { slice::from_raw_parts(wchar.0, len) };
  wchar_to_string(wchar_slice)
}

pub fn to_wstring(str: &str) -> Vec<u16> {
  std::ffi::OsStr::new(str)
    .encode_wide()
    .chain(Some(0).into_iter())
    .collect()
}

pub unsafe fn status_map<T, F: FnMut(&mut T) -> BOOL>(mut fun: F) -> Option<T> {
  let mut data: T = mem::zeroed();
  if fun(&mut data).as_bool() {
    Some(data)
  } else {
    None
  }
}

fn win_to_err<F: FnOnce() -> BOOL>(f: F) -> Result<(), io::Error> {
  if f().as_bool() {
    Ok(())
  } else {
    Err(io::Error::last_os_error())
  }
}

pub fn get_window_rect(hwnd: HWND) -> Option<RECT> {
  unsafe { status_map(|rect| GetWindowRect(hwnd, rect)) }
}

pub fn get_client_rect(hwnd: HWND) -> Result<RECT, io::Error> {
  let mut rect = RECT::default();
  let mut top_left = POINT::default();

  unsafe {
    win_to_err(|| ClientToScreen(hwnd, &mut top_left))?;
    win_to_err(|| GetClientRect(hwnd, &mut rect))?;
  }

  rect.left += top_left.x;
  rect.top += top_left.y;
  rect.right += top_left.x;
  rect.bottom += top_left.y;

  Ok(rect)
}

pub fn adjust_size(hwnd: HWND, size: PhysicalSize<u32>) -> PhysicalSize<u32> {
  let (width, height): (u32, u32) = size.into();
  let rect = RECT {
    left: 0,
    right: width as i32,
    top: 0,
    bottom: height as i32,
  };
  let rect = adjust_window_rect(hwnd, rect).unwrap_or(rect);
  PhysicalSize::new((rect.right - rect.left) as _, (rect.bottom - rect.top) as _)
}

pub(crate) fn set_inner_size_physical(window: HWND, x: u32, y: u32) {
  unsafe {
    let rect = adjust_window_rect(
      window,
      RECT {
        top: 0,
        left: 0,
        bottom: y as i32,
        right: x as i32,
      },
    )
    .expect("adjust_window_rect failed");

    let outer_x = (rect.right - rect.left).abs();
    let outer_y = (rect.top - rect.bottom).abs();
    SetWindowPos(
      window,
      HWND::default(),
      0,
      0,
      outer_x,
      outer_y,
      SWP_ASYNCWINDOWPOS | SWP_NOZORDER | SWP_NOREPOSITION | SWP_NOMOVE | SWP_NOACTIVATE,
    );
    InvalidateRgn(window, HRGN::default(), BOOL::default());
  }
}

pub fn adjust_window_rect(hwnd: HWND, rect: RECT) -> Option<RECT> {
  unsafe {
    let style = GetWindowLongW(hwnd, GWL_STYLE) as WINDOW_STYLE;
    let style_ex = GetWindowLongW(hwnd, GWL_EXSTYLE) as WINDOW_EX_STYLE;
    adjust_window_rect_with_styles(hwnd, style, style_ex, rect)
  }
}

pub fn adjust_window_rect_with_styles(
  hwnd: HWND,
  style: WINDOW_STYLE,
  style_ex: WINDOW_EX_STYLE,
  rect: RECT,
) -> Option<RECT> {
  unsafe {
    status_map(|r| {
      *r = rect;

      let b_menu: BOOL = (!GetMenu(hwnd).is_invalid()).into();

      if let (Some(get_dpi_for_window), Some(adjust_window_rect_ex_for_dpi)) =
        (*GET_DPI_FOR_WINDOW, *ADJUST_WINDOW_RECT_EX_FOR_DPI)
      {
        let dpi = get_dpi_for_window(hwnd);
        adjust_window_rect_ex_for_dpi(r, style, b_menu, style_ex, dpi)
      } else {
        AdjustWindowRectEx(r, style, b_menu, style_ex)
      }
    })
  }
}

pub fn set_cursor_hidden(hidden: bool) {
  static HIDDEN: AtomicBool = AtomicBool::new(false);
  let changed = HIDDEN.swap(hidden, Ordering::SeqCst) ^ hidden;
  if changed {
    unsafe { ShowCursor(!hidden) };
  }
}

pub fn get_cursor_clip() -> Result<RECT, io::Error> {
  unsafe {
    let mut rect = RECT::default();
    win_to_err(|| GetClipCursor(&mut rect)).map(|_| rect)
  }
}

/// Sets the cursor's clip rect.
///
/// Note that calling this will automatically dispatch a `WM_MOUSEMOVE` event.
pub fn set_cursor_clip(rect: Option<RECT>) -> Result<(), io::Error> {
  unsafe {
    let rect_ptr = rect
      .as_ref()
      .map(|r| r as *const RECT)
      .unwrap_or(ptr::null());
    win_to_err(|| ClipCursor(rect_ptr))
  }
}

pub fn get_desktop_rect() -> RECT {
  unsafe {
    let left = GetSystemMetrics(SM_XVIRTUALSCREEN);
    let top = GetSystemMetrics(SM_YVIRTUALSCREEN);
    RECT {
      left,
      top,
      right: left + GetSystemMetrics(SM_CXVIRTUALSCREEN),
      bottom: top + GetSystemMetrics(SM_CYVIRTUALSCREEN),
    }
  }
}

pub fn is_focused(window: HWND) -> bool {
  window == unsafe { GetActiveWindow() }
}

pub fn is_visible(window: HWND) -> bool {
  unsafe { IsWindowVisible(window).as_bool() }
}

pub fn is_maximized(window: HWND) -> bool {
  let mut placement = WINDOWPLACEMENT {
    length: mem::size_of::<WINDOWPLACEMENT>() as u32,
    ..WINDOWPLACEMENT::default()
  };
  unsafe {
    GetWindowPlacement(window, &mut placement);
  }
  placement.showCmd == SW_MAXIMIZE
}

<<<<<<< HEAD
pub fn set_maximized(window: HWND, maximized: bool) {
  unsafe {
    if IsWindowVisible(window).as_bool() {
      ShowWindow(
        window,
        match maximized {
          true => SW_MAXIMIZE,
          false => SW_RESTORE,
        },
      );
    }
  }
}

pub unsafe fn show_context_menu(hwnd: HWND, hmenu: HMENU, x: i32, y: i32) {
  // bring the window to the foreground so the pop up menu
  // would automatically hide on click outside
  SetForegroundWindow(hwnd);
  TrackPopupMenu(
    hmenu,
    // align bottom / right, maybe we could expose this later..
    TPM_BOTTOMALIGN | TPM_LEFTALIGN,
    x,
    y,
    0,
    hwnd,
    std::ptr::null_mut(),
  );
=======
pub fn get_hicon_from_buffer(buffer: &[u8], width: i32, height: i32) -> Option<HICON> {
  unsafe {
    match LookupIconIdFromDirectoryEx(buffer.as_ptr() as _, true, width, height, LR_DEFAULTCOLOR)
      as isize
    {
      0 => {
        debug!("Unable to LookupIconIdFromDirectoryEx");
        None
      }
      offset => {
        // once we got the pointer offset for the directory
        // lets create our resource
        match CreateIconFromResourceEx(
          buffer.as_ptr().offset(offset) as _,
          buffer.len() as _,
          true,
          0x00030000,
          0,
          0,
          LR_DEFAULTCOLOR,
        )
        .ok()
        {
          // windows is really tough on icons
          // if a bad icon is provided it'll fail here or in
          // the LookupIconIdFromDirectoryEx if this is a bad format (example png's)
          // with my tests, even some ICO's were failing...
          Err(err) => {
            debug!("Unable to CreateIconFromResourceEx: {:?}", err);
            None
          }
          Ok(hicon) => Some(hicon),
        }
      }
    }
  }
>>>>>>> 7811284e
}

impl CursorIcon {
  pub(crate) fn to_windows_cursor(self) -> PWSTR {
    match self {
      CursorIcon::Arrow | CursorIcon::Default => IDC_ARROW,
      CursorIcon::Hand => IDC_HAND,
      CursorIcon::Crosshair => IDC_CROSS,
      CursorIcon::Text | CursorIcon::VerticalText => IDC_IBEAM,
      CursorIcon::NotAllowed | CursorIcon::NoDrop => IDC_NO,
      CursorIcon::Grab | CursorIcon::Grabbing | CursorIcon::Move | CursorIcon::AllScroll => {
        IDC_SIZEALL
      }
      CursorIcon::EResize | CursorIcon::WResize | CursorIcon::EwResize | CursorIcon::ColResize => {
        IDC_SIZEWE
      }
      CursorIcon::NResize | CursorIcon::SResize | CursorIcon::NsResize | CursorIcon::RowResize => {
        IDC_SIZENS
      }
      CursorIcon::NeResize | CursorIcon::SwResize | CursorIcon::NeswResize => IDC_SIZENESW,
      CursorIcon::NwResize | CursorIcon::SeResize | CursorIcon::NwseResize => IDC_SIZENWSE,
      CursorIcon::Wait => IDC_WAIT,
      CursorIcon::Progress => IDC_APPSTARTING,
      CursorIcon::Help => IDC_HELP,
      _ => IDC_ARROW, // use arrow for the missing cases.
    }
  }
}

// Helper function to dynamically load function pointer.
// `library` and `function` must be zero-terminated.
pub(super) fn get_function_impl(library: &str, function: &str) -> FARPROC {
  assert_eq!(library.chars().last(), Some('\0'));
  assert_eq!(function.chars().last(), Some('\0'));

  // Library names we will use are ASCII so we can use the A version to avoid string conversion.
  let module = unsafe { LoadLibraryA(library) };
  if module.is_invalid() {
    return None;
  }

  unsafe { GetProcAddress(module, function) }
}

macro_rules! get_function {
  ($lib:expr, $func:ident) => {
    crate::platform_impl::platform::util::get_function_impl(
      concat!($lib, '\0'),
      concat!(stringify!($func), '\0'),
    )
    .map(|f| unsafe { std::mem::transmute::<_, $func>(f) })
  };
}

pub type SetProcessDPIAware = unsafe extern "system" fn() -> BOOL;
pub type SetProcessDpiAwareness =
  unsafe extern "system" fn(value: PROCESS_DPI_AWARENESS) -> HRESULT;
pub type SetProcessDpiAwarenessContext =
  unsafe extern "system" fn(value: DPI_AWARENESS_CONTEXT) -> BOOL;
pub type GetDpiForWindow = unsafe extern "system" fn(hwnd: HWND) -> u32;
pub type GetDpiForMonitor = unsafe extern "system" fn(
  hmonitor: HMONITOR,
  dpi_type: MONITOR_DPI_TYPE,
  dpi_x: *mut u32,
  dpi_y: *mut u32,
) -> HRESULT;
pub type EnableNonClientDpiScaling = unsafe extern "system" fn(hwnd: HWND) -> BOOL;
pub type AdjustWindowRectExForDpi = unsafe extern "system" fn(
  rect: *mut RECT,
  dwStyle: WINDOW_STYLE,
  bMenu: BOOL,
  dwExStyle: WINDOW_EX_STYLE,
  dpi: u32,
) -> BOOL;

lazy_static! {
  pub static ref GET_DPI_FOR_WINDOW: Option<GetDpiForWindow> =
    get_function!("user32.dll", GetDpiForWindow);
  pub static ref ADJUST_WINDOW_RECT_EX_FOR_DPI: Option<AdjustWindowRectExForDpi> =
    get_function!("user32.dll", AdjustWindowRectExForDpi);
  pub static ref GET_DPI_FOR_MONITOR: Option<GetDpiForMonitor> =
    get_function!("shcore.dll", GetDpiForMonitor);
  pub static ref ENABLE_NON_CLIENT_DPI_SCALING: Option<EnableNonClientDpiScaling> =
    get_function!("user32.dll", EnableNonClientDpiScaling);
  pub static ref SET_PROCESS_DPI_AWARENESS_CONTEXT: Option<SetProcessDpiAwarenessContext> =
    get_function!("user32.dll", SetProcessDpiAwarenessContext);
  pub static ref SET_PROCESS_DPI_AWARENESS: Option<SetProcessDpiAwareness> =
    get_function!("shcore.dll", SetProcessDpiAwareness);
  pub static ref SET_PROCESS_DPI_AWARE: Option<SetProcessDPIAware> =
    get_function!("user32.dll", SetProcessDPIAware);
}

#[allow(non_snake_case)]
#[cfg(target_pointer_width = "32")]
pub fn SetWindowLongPtrW(window: HWND, index: WINDOW_LONG_PTR_INDEX, value: isize) -> isize {
  unsafe { win32wm::SetWindowLongW(window, index, value as _) as _ }
}

#[allow(non_snake_case)]
#[cfg(target_pointer_width = "64")]
pub fn SetWindowLongPtrW(window: HWND, index: WINDOW_LONG_PTR_INDEX, value: isize) -> isize {
  unsafe { win32wm::SetWindowLongPtrW(window, index, value) }
}

#[allow(non_snake_case)]
#[cfg(target_pointer_width = "32")]
pub fn GetWindowLongPtrW(window: HWND, index: WINDOW_LONG_PTR_INDEX) -> isize {
  unsafe { win32wm::GetWindowLongW(window, index) as _ }
}

#[allow(non_snake_case)]
#[cfg(target_pointer_width = "64")]
pub fn GetWindowLongPtrW(window: HWND, index: WINDOW_LONG_PTR_INDEX) -> isize {
  unsafe { win32wm::GetWindowLongPtrW(window, index) }
}

/// Implementation of the `LOWORD` macro.
#[allow(non_snake_case)]
#[inline]
pub fn LOWORD(dword: u32) -> u16 {
  (dword & 0xFFFF) as u16
}

/// Implementation of the `HIWORD` macro.
#[allow(non_snake_case)]
#[inline]
pub fn HIWORD(dword: u32) -> u16 {
  ((dword & 0xFFFF_0000) >> 16) as u16
}

/// Implementation of the `GET_X_LPARAM` macro.
#[allow(non_snake_case)]
#[inline]
pub fn GET_X_LPARAM(lparam: LPARAM) -> i16 {
  ((lparam.0 as usize) & 0xFFFF) as u16 as i16
}

/// Implementation of the `GET_Y_LPARAM` macro.
#[allow(non_snake_case)]
#[inline]
pub fn GET_Y_LPARAM(lparam: LPARAM) -> i16 {
  (((lparam.0 as usize) & 0xFFFF_0000) >> 16) as u16 as i16
}

/// Implementation of the `MAKELPARAM` macro.
/// Inverse of [GET_X_LPARAM] and [GET_Y_LPARAM] to put the (`x`, `y`) signed
/// coordinates/values back into an [LPARAM].
#[allow(non_snake_case)]
#[inline]
pub fn MAKELPARAM(x: i16, y: i16) -> LPARAM {
  LPARAM(((x as u16 as u32) | ((y as u16 as u32) << 16)) as usize as _)
}

/// Implementation of the `GET_WHEEL_DELTA_WPARAM` macro.
#[allow(non_snake_case)]
#[inline]
pub fn GET_WHEEL_DELTA_WPARAM(wparam: WPARAM) -> i16 {
  ((wparam.0 & 0xFFFF_0000) >> 16) as u16 as i16
}

/// Implementation of the `GET_XBUTTON_WPARAM` macro.
#[allow(non_snake_case)]
#[inline]
pub fn GET_XBUTTON_WPARAM(wparam: WPARAM) -> u16 {
  ((wparam.0 & 0xFFFF_0000) >> 16) as u16
}

/// Implementation of the `PRIMARYLANGID` macro.
#[allow(non_snake_case)]
#[inline]
pub fn PRIMARYLANGID(hkl: HKL) -> u32 {
  ((hkl.0 as usize) & 0x3FF) as u32
}

pub unsafe extern "system" fn call_default_window_proc(
  hwnd: HWND,
  msg: u32,
  wparam: WPARAM,
  lparam: LPARAM,
) -> LRESULT {
  DefWindowProcW(hwnd, msg, wparam, lparam)
}<|MERGE_RESOLUTION|>--- conflicted
+++ resolved
@@ -221,21 +221,6 @@
   placement.showCmd == SW_MAXIMIZE
 }
 
-<<<<<<< HEAD
-pub fn set_maximized(window: HWND, maximized: bool) {
-  unsafe {
-    if IsWindowVisible(window).as_bool() {
-      ShowWindow(
-        window,
-        match maximized {
-          true => SW_MAXIMIZE,
-          false => SW_RESTORE,
-        },
-      );
-    }
-  }
-}
-
 pub unsafe fn show_context_menu(hwnd: HWND, hmenu: HMENU, x: i32, y: i32) {
   // bring the window to the foreground so the pop up menu
   // would automatically hide on click outside
@@ -250,44 +235,6 @@
     hwnd,
     std::ptr::null_mut(),
   );
-=======
-pub fn get_hicon_from_buffer(buffer: &[u8], width: i32, height: i32) -> Option<HICON> {
-  unsafe {
-    match LookupIconIdFromDirectoryEx(buffer.as_ptr() as _, true, width, height, LR_DEFAULTCOLOR)
-      as isize
-    {
-      0 => {
-        debug!("Unable to LookupIconIdFromDirectoryEx");
-        None
-      }
-      offset => {
-        // once we got the pointer offset for the directory
-        // lets create our resource
-        match CreateIconFromResourceEx(
-          buffer.as_ptr().offset(offset) as _,
-          buffer.len() as _,
-          true,
-          0x00030000,
-          0,
-          0,
-          LR_DEFAULTCOLOR,
-        )
-        .ok()
-        {
-          // windows is really tough on icons
-          // if a bad icon is provided it'll fail here or in
-          // the LookupIconIdFromDirectoryEx if this is a bad format (example png's)
-          // with my tests, even some ICO's were failing...
-          Err(err) => {
-            debug!("Unable to CreateIconFromResourceEx: {:?}", err);
-            None
-          }
-          Ok(hicon) => Some(hicon),
-        }
-      }
-    }
-  }
->>>>>>> 7811284e
 }
 
 impl CursorIcon {
