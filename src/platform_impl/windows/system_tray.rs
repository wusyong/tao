// Copyright 2019-2021 Tauri Programme within The Commons Conservancy
// SPDX-License-Identifier: Apache-2.0

use super::{
  menu::{subclass_proc as menu_subclass_proc, Menu, MenuHandler},
  util, OsError,
};
use crate::{
  dpi::{PhysicalPosition, PhysicalSize},
  error::OsError as RootOsError,
  event::{Event, Rectangle, TrayEvent},
  event_loop::EventLoopWindowTarget,
  menu::MenuType,
  system_tray::SystemTray as RootSystemTray,
};
use windows::{
  core::{PCSTR, PCWSTR},
  Win32::{
    Foundation::{HWND, LPARAM, LRESULT, POINT, WPARAM},
    System::LibraryLoader::*,
    UI::{
      Shell::*,
      WindowsAndMessaging::{self as win32wm, *},
    },
  },
};

const WM_USER_TRAYICON: u32 = 6001;
const WM_USER_UPDATE_TRAYMENU: u32 = 6002;
const TRAYICON_UID: u32 = 6003;
const TRAY_SUBCLASS_ID: usize = 6004;
const TRAY_MENU_SUBCLASS_ID: usize = 6005;

struct TrayLoopData {
  hmenu: Option<HMENU>,
  sender: Box<dyn Fn(Event<'static, ()>)>,
}

pub struct SystemTrayBuilder {
  pub(crate) icon: Vec<u8>,
  pub(crate) tray_menu: Option<Menu>,
}

impl SystemTrayBuilder {
  #[inline]
  pub fn new(icon: Vec<u8>, tray_menu: Option<Menu>) -> Self {
    Self { icon, tray_menu }
  }

  #[inline]
  pub fn build<T: 'static>(
    self,
    window_target: &EventLoopWindowTarget<T>,
  ) -> Result<RootSystemTray, RootOsError> {
    let hmenu: Option<HMENU> = self.tray_menu.map(|m| m.hmenu());

<<<<<<< HEAD
    let mut class_name = util::encode_wide("tao_system_tray_app");
=======
    let class_name = util::to_wstring("tao_system_tray_app");
>>>>>>> db25dab6
    unsafe {
      let hinstance = GetModuleHandleA(PCSTR::default());

      let wnd_class = WNDCLASSW {
        lpfnWndProc: Some(util::call_default_window_proc),
        lpszClassName: PCWSTR(class_name.as_ptr()),
        hInstance: hinstance,
        ..Default::default()
      };

      RegisterClassW(&wnd_class);

      let hwnd = CreateWindowExW(
        Default::default(),
        PCWSTR(class_name.as_ptr()),
        "tao_system_tray_window",
        WS_OVERLAPPEDWINDOW,
        CW_USEDEFAULT,
        0,
        CW_USEDEFAULT,
        0,
        HWND::default(),
        HMENU::default(),
        hinstance,
        std::ptr::null_mut(),
      );

      if hwnd.is_invalid() {
        return Err(os_error!(OsError::CreationError(
          "Unable to get valid mutable pointer for CreateWindowEx"
        )));
      }

      let mut nid = NOTIFYICONDATAW {
        uFlags: NIF_MESSAGE,
        hWnd: hwnd,
        uID: TRAYICON_UID,
        uCallbackMessage: WM_USER_TRAYICON,
        ..std::mem::zeroed()
      };

      if !Shell_NotifyIconW(NIM_ADD, &mut nid as _).as_bool() {
        return Err(os_error!(OsError::CreationError(
          "Error with shellapi::Shell_NotifyIconW"
        )));
      }

      let system_tray = SystemTray { hwnd };
      system_tray.set_icon_from_buffer(&self.icon, 32, 32);

      // system_tray event handler
      let event_loop_runner = window_target.p.runner_shared.clone();
      let traydata = TrayLoopData {
        hmenu,
        sender: Box::new(move |event| {
          if let Ok(e) = event.map_nonuser_event() {
            event_loop_runner.send_event(e)
          }
        }),
      };
      SetWindowSubclass(
        hwnd,
        Some(tray_subclass_proc),
        TRAY_SUBCLASS_ID,
        Box::into_raw(Box::new(traydata)) as _,
      );

      // system_tray menu event handler
      let event_loop_runner = window_target.p.runner_shared.clone();
      let menu_handler = MenuHandler::new(
        Box::new(move |event| {
          if let Ok(e) = event.map_nonuser_event() {
            event_loop_runner.send_event(e)
          }
        }),
        MenuType::ContextMenu,
        None,
      );
      SetWindowSubclass(
        hwnd,
        Some(menu_subclass_proc),
        TRAY_MENU_SUBCLASS_ID,
        Box::into_raw(Box::new(menu_handler)) as _,
      );

      Ok(RootSystemTray(system_tray))
    }
  }
}

pub struct SystemTray {
  hwnd: HWND,
}

impl SystemTray {
  pub fn set_icon(&mut self, icon: Vec<u8>) {
    self.set_icon_from_buffer(&icon, 32, 32);
  }

  fn set_icon_from_buffer(&self, buffer: &[u8], width: u32, height: u32) {
    if let Some(hicon) = util::get_hicon_from_buffer(buffer, width as _, height as _) {
      self.set_hicon(hicon);
    }
  }

  fn set_hicon(&self, icon: HICON) {
    unsafe {
      let mut nid = NOTIFYICONDATAW {
        uFlags: NIF_ICON,
        hWnd: self.hwnd,
        hIcon: icon,
        uID: TRAYICON_UID,
        ..std::mem::zeroed()
      };
      if !Shell_NotifyIconW(NIM_MODIFY, &mut nid as _).as_bool() {
        debug!("Error setting icon");
      }
    }
  }

  pub fn set_menu(&mut self, tray_menu: &Menu) {
    unsafe {
      // send the new menu to the subclass proc where we will update there
      SendMessageW(
        self.hwnd,
        WM_USER_UPDATE_TRAYMENU,
        WPARAM(tray_menu.hmenu().0 as _),
        LPARAM(0),
      );
    }
  }
}

impl Drop for SystemTray {
  fn drop(&mut self) {
    unsafe {
      // remove the icon from system tray
      let mut nid = NOTIFYICONDATAW {
        uFlags: NIF_ICON,
        hWnd: self.hwnd,
        uID: TRAYICON_UID,
        ..std::mem::zeroed()
      };
      if !Shell_NotifyIconW(NIM_DELETE, &mut nid as _).as_bool() {
        debug!("Error removing system tray icon");
      }

      // destroy the hidden window used by the tray
      DestroyWindow(self.hwnd);
    }
  }
}

unsafe extern "system" fn tray_subclass_proc(
  hwnd: HWND,
  msg: u32,
  wparam: WPARAM,
  lparam: LPARAM,
  _id: usize,
  subclass_input_ptr: usize,
) -> LRESULT {
  let subclass_input_ptr = subclass_input_ptr as *mut TrayLoopData;
  let mut subclass_input = &mut *(subclass_input_ptr);

  if msg == WM_DESTROY {
    Box::from_raw(subclass_input_ptr);
  }

  if msg == WM_USER_UPDATE_TRAYMENU {
    subclass_input.hmenu = Some(HMENU(wparam.0 as _));
  }

  if msg == WM_USER_TRAYICON
    && matches!(
      lparam.0 as u32,
      WM_LBUTTONUP | WM_RBUTTONUP | WM_LBUTTONDBLCLK
    )
  {
    let nid = NOTIFYICONIDENTIFIER {
      hWnd: hwnd,
      cbSize: std::mem::size_of::<NOTIFYICONIDENTIFIER>() as _,
      uID: TRAYICON_UID,
      ..std::mem::zeroed()
    };
    let icon_rect = Shell_NotifyIconGetRect(&nid).unwrap_or_default();

    let mut cursor = POINT { x: 0, y: 0 };
    GetCursorPos(&mut cursor as _);

    let position = PhysicalPosition::new(cursor.x as f64, cursor.y as f64);
    let bounds = Rectangle {
      position: PhysicalPosition::new(icon_rect.left as f64, icon_rect.top as f64),
      size: PhysicalSize::new(
        (icon_rect.right - icon_rect.left) as f64,
        (icon_rect.bottom - icon_rect.top) as f64,
      ),
    };

    match lparam.0 as u32 {
      win32wm::WM_LBUTTONUP => {
        (subclass_input.sender)(Event::TrayEvent {
          event: TrayEvent::LeftClick,
          position,
          bounds,
        });
      }

      win32wm::WM_RBUTTONUP => {
        (subclass_input.sender)(Event::TrayEvent {
          event: TrayEvent::RightClick,
          position,
          bounds,
        });

        if let Some(menu) = subclass_input.hmenu {
          show_tray_menu(hwnd, menu, cursor.x, cursor.y);
        }
      }

      win32wm::WM_LBUTTONDBLCLK => {
        (subclass_input.sender)(Event::TrayEvent {
          event: TrayEvent::DoubleClick,
          position,
          bounds,
        });
      }

      _ => {}
    }
  }

  DefSubclassProc(hwnd, msg, wparam, lparam)
}

unsafe fn show_tray_menu(hwnd: HWND, menu: HMENU, x: i32, y: i32) {
  // bring the hidden window to the foreground so the pop up menu
  // would automatically hide on click outside
  SetForegroundWindow(hwnd);
  // track the click
  TrackPopupMenu(
    menu,
    // align bottom / right, maybe we could expose this later..
    TPM_BOTTOMALIGN | TPM_LEFTALIGN,
    x,
    y,
    0,
    hwnd,
    std::ptr::null_mut(),
  );
}<|MERGE_RESOLUTION|>--- conflicted
+++ resolved
@@ -54,11 +54,7 @@
   ) -> Result<RootSystemTray, RootOsError> {
     let hmenu: Option<HMENU> = self.tray_menu.map(|m| m.hmenu());
 
-<<<<<<< HEAD
-    let mut class_name = util::encode_wide("tao_system_tray_app");
-=======
-    let class_name = util::to_wstring("tao_system_tray_app");
->>>>>>> db25dab6
+    let class_name = util::encode_wide("tao_system_tray_app");
     unsafe {
       let hinstance = GetModuleHandleA(PCSTR::default());
 
