// Copyright 2014-2021 The winit contributors
// Copyright 2021-2023 Tauri Programme within The Commons Conservancy
// SPDX-License-Identifier: Apache-2.0

#![allow(non_snake_case)]

mod runner;

use crossbeam_channel::{self as channel, Receiver, Sender};
use parking_lot::Mutex;
use raw_window_handle::{RawDisplayHandle, WindowsDisplayHandle};
use std::{
  cell::Cell,
  collections::VecDeque,
  ffi::c_void,
  marker::PhantomData,
  mem, panic,
  rc::Rc,
  sync::Arc,
  thread,
  time::{Duration, Instant},
};
use windows::{
  core::{s, PCWSTR},
  Win32::{
    Devices::HumanInterfaceDevice::*,
    Foundation::{BOOL, HANDLE, HMODULE, HWND, LPARAM, LRESULT, POINT, RECT, WAIT_TIMEOUT, WPARAM},
    Graphics::Gdi::*,
    System::{
      LibraryLoader::GetModuleHandleW,
      Ole::{IDropTarget, RevokeDragDrop},
      Threading::{GetCurrentThreadId, INFINITE},
    },
    UI::{
      Controls::{self as win32c, HOVER_DEFAULT},
      Input::{KeyboardAndMouse::*, Pointer::*, Touch::*, *},
      Shell::{
        DefSubclassProc, RemoveWindowSubclass, SHAppBarMessage, SetWindowSubclass, ABE_BOTTOM,
        ABE_LEFT, ABE_RIGHT, ABE_TOP, ABM_GETAUTOHIDEBAR, APPBARDATA,
      },
      WindowsAndMessaging::{self as win32wm, *},
    },
  },
};

use crate::{
<<<<<<< HEAD
  dpi::{PhysicalPosition, PhysicalSize},
=======
  accelerator::AcceleratorId,
  dpi::{PhysicalPosition, PhysicalSize, PixelUnit},
>>>>>>> ea14c6b1
  error::ExternalError,
  event::{DeviceEvent, Event, Force, RawKeyEvent, Touch, TouchPhase, WindowEvent},
  event_loop::{ControlFlow, DeviceEventFilter, EventLoopClosed, EventLoopWindowTarget as RootELW},
  keyboard::{KeyCode, ModifiersState},
  monitor::MonitorHandle as RootMonitorHandle,
  platform_impl::platform::{
    dark_mode::try_theme,
    dpi::{become_dpi_aware, dpi_to_scale_factor, enable_non_client_dpi_scaling},
    keyboard::is_msg_keyboard_related,
    keyboard_layout::LAYOUT_CACHE,
    minimal_ime::is_msg_ime_related,
    monitor::{self, MonitorHandle},
    raw_input, util,
    window::set_skip_taskbar,
    window_state::{CursorFlags, WindowFlags, WindowState},
    wrap_device_id, WindowId, DEVICE_ID,
  },
  window::{Fullscreen, WindowId as RootWindowId},
};
use runner::{EventLoopRunner, EventLoopRunnerShared};

type GetPointerFrameInfoHistory = unsafe extern "system" fn(
  pointerId: u32,
  entriesCount: *mut u32,
  pointerCount: *mut u32,
  pointerInfo: *mut POINTER_INFO,
) -> BOOL;

type SkipPointerFrameMessages = unsafe extern "system" fn(pointerId: u32) -> BOOL;

type GetPointerDeviceRects = unsafe extern "system" fn(
  device: HANDLE,
  pointerDeviceRect: *mut RECT,
  displayRect: *mut RECT,
) -> BOOL;

type GetPointerTouchInfo =
  unsafe extern "system" fn(pointerId: u32, touchInfo: *mut POINTER_TOUCH_INFO) -> BOOL;

type GetPointerPenInfo =
  unsafe extern "system" fn(pointId: u32, penInfo: *mut POINTER_PEN_INFO) -> BOOL;

lazy_static! {
  static ref GET_POINTER_FRAME_INFO_HISTORY: Option<GetPointerFrameInfoHistory> =
    get_function!("user32.dll", GetPointerFrameInfoHistory);
  static ref SKIP_POINTER_FRAME_MESSAGES: Option<SkipPointerFrameMessages> =
    get_function!("user32.dll", SkipPointerFrameMessages);
  static ref GET_POINTER_DEVICE_RECTS: Option<GetPointerDeviceRects> =
    get_function!("user32.dll", GetPointerDeviceRects);
  static ref GET_POINTER_TOUCH_INFO: Option<GetPointerTouchInfo> =
    get_function!("user32.dll", GetPointerTouchInfo);
  static ref GET_POINTER_PEN_INFO: Option<GetPointerPenInfo> =
    get_function!("user32.dll", GetPointerPenInfo);
}

pub(crate) struct SubclassInput<T: 'static> {
  pub window_state: Arc<Mutex<WindowState>>,
  pub event_loop_runner: EventLoopRunnerShared<T>,
  pub _file_drop_handler: Option<IDropTarget>,
  pub subclass_removed: Cell<bool>,
  pub recurse_depth: Cell<u32>,
}

impl<T> SubclassInput<T> {
  unsafe fn send_event(&self, event: Event<'_, T>) {
    self.event_loop_runner.send_event(event);
  }
}

struct ThreadMsgTargetSubclassInput<T: 'static> {
  event_loop_runner: EventLoopRunnerShared<T>,
  user_event_receiver: Receiver<T>,
}

impl<T> ThreadMsgTargetSubclassInput<T> {
  unsafe fn send_event(&self, event: Event<'_, T>) {
    self.event_loop_runner.send_event(event);
  }
}

/// The result of a subclass procedure (the message handling callback)
pub(crate) enum ProcResult {
  DefSubclassProc, // <- this should be the default value
  DefWindowProc,
  Value(LRESULT),
}

pub struct EventLoop<T: 'static> {
  thread_msg_sender: Sender<T>,
  window_target: RootELW<T>,
  msg_hook: Option<Box<dyn FnMut(*const c_void) -> bool + 'static>>,
}

pub(crate) struct PlatformSpecificEventLoopAttributes {
  pub(crate) any_thread: bool,
  pub(crate) dpi_aware: bool,
  pub(crate) msg_hook: Option<Box<dyn FnMut(*const c_void) -> bool + 'static>>,
}

impl Default for PlatformSpecificEventLoopAttributes {
  fn default() -> Self {
    Self {
      any_thread: false,
      dpi_aware: true,
      msg_hook: None,
    }
  }
}

#[derive(Clone)]
pub struct EventLoopWindowTarget<T: 'static> {
  thread_id: u32,
  thread_msg_target: HWND,
  pub(crate) runner_shared: EventLoopRunnerShared<T>,
}

impl<T: 'static> EventLoop<T> {
  pub(crate) fn new(attributes: &mut PlatformSpecificEventLoopAttributes) -> EventLoop<T> {
    let thread_id = unsafe { GetCurrentThreadId() };

    if !attributes.any_thread && thread_id != main_thread_id() {
      panic!(
        "Initializing the event loop outside of the main thread is a significant \
             cross-platform compatibility hazard. If you absolutely need to create an \
             EventLoop on a different thread, you can use the \
             `EventLoopBuilderExtWindows::any_thread` function."
      );
    }

    if attributes.dpi_aware {
      become_dpi_aware();
    }

    let thread_msg_target = create_event_target_window();

    let send_thread_msg_target = thread_msg_target;
    thread::spawn(move || wait_thread(thread_id, send_thread_msg_target));
    let wait_thread_id = get_wait_thread_id();

    let runner_shared = Rc::new(EventLoopRunner::new(thread_msg_target, wait_thread_id));

    let thread_msg_sender = subclass_event_target_window(thread_msg_target, runner_shared.clone());
    raw_input::register_all_mice_and_keyboards_for_raw_input(thread_msg_target, Default::default());

    EventLoop {
      thread_msg_sender,
      window_target: RootELW {
        p: EventLoopWindowTarget {
          thread_id,
          thread_msg_target,
          runner_shared,
        },
        _marker: PhantomData,
      },
      msg_hook: attributes.msg_hook.take(),
    }
  }

  pub fn window_target(&self) -> &RootELW<T> {
    &self.window_target
  }

  pub fn run<F>(mut self, event_handler: F) -> !
  where
    F: 'static + FnMut(Event<'_, T>, &RootELW<T>, &mut ControlFlow),
  {
    let exit_code = self.run_return(event_handler);
    ::std::process::exit(exit_code);
  }

  pub fn run_return<F>(&mut self, mut event_handler: F) -> i32
  where
    F: FnMut(Event<'_, T>, &RootELW<T>, &mut ControlFlow),
  {
    let event_loop_windows_ref = &self.window_target;

    unsafe {
      self
        .window_target
        .p
        .runner_shared
        .set_event_handler(move |event, control_flow| {
          event_handler(event, event_loop_windows_ref, control_flow);
        });
    }

    let runner = &self.window_target.p.runner_shared;

    let exit_code = unsafe {
      let mut msg = MSG::default();

      runner.poll();
      'main: loop {
        if !GetMessageW(&mut msg, HWND::default(), 0, 0).as_bool() {
          break 'main 0;
        }

        let handled = if let Some(callback) = self.msg_hook.as_deref_mut() {
          callback(&mut msg as *mut _ as *mut _)
        } else {
          false
        };
        if !handled {
          TranslateMessage(&msg);
          DispatchMessageW(&msg);
        }

        if let Err(payload) = runner.take_panic_error() {
          runner.reset_runner();
          panic::resume_unwind(payload);
        }

        if let ControlFlow::ExitWithCode(code) = runner.control_flow() {
          if !runner.handling_events() {
            break 'main code;
          }
        }
      }
    };

    unsafe {
      runner.loop_destroyed();
    }
    runner.reset_runner();
    exit_code
  }

  pub fn create_proxy(&self) -> EventLoopProxy<T> {
    EventLoopProxy {
      target_window: self.window_target.p.thread_msg_target,
      event_send: self.thread_msg_sender.clone(),
    }
  }
}

impl<T> EventLoopWindowTarget<T> {
  #[inline(always)]
  pub(crate) fn create_thread_executor(&self) -> EventLoopThreadExecutor {
    EventLoopThreadExecutor {
      thread_id: self.thread_id,
      target_window: self.thread_msg_target,
    }
  }

  // TODO: Investigate opportunities for caching
  pub fn available_monitors(&self) -> VecDeque<MonitorHandle> {
    monitor::available_monitors()
  }

  pub fn primary_monitor(&self) -> Option<RootMonitorHandle> {
    let monitor = monitor::primary_monitor();
    Some(RootMonitorHandle { inner: monitor })
  }

  pub fn monitor_from_point(&self, x: f64, y: f64) -> Option<MonitorHandle> {
    monitor::from_point(x, y)
  }

  pub fn raw_display_handle(&self) -> RawDisplayHandle {
    RawDisplayHandle::Windows(WindowsDisplayHandle::empty())
  }

  pub fn set_device_event_filter(&self, filter: DeviceEventFilter) {
    raw_input::register_all_mice_and_keyboards_for_raw_input(self.thread_msg_target, filter);
  }

  #[inline]
  pub fn cursor_position(&self) -> Result<PhysicalPosition<f64>, ExternalError> {
    util::cursor_position()
  }
}

fn main_thread_id() -> u32 {
  static mut MAIN_THREAD_ID: u32 = 0;
  #[used]
  #[allow(non_upper_case_globals)]
  #[link_section = ".CRT$XCU"]
  static INIT_MAIN_THREAD_ID: unsafe fn() = {
    unsafe fn initer() {
      MAIN_THREAD_ID = GetCurrentThreadId();
    }
    initer
  };

  unsafe { MAIN_THREAD_ID }
}

fn get_wait_thread_id() -> u32 {
  unsafe {
    let mut msg = MSG::default();
    let result = GetMessageW(
      &mut msg,
      HWND::default(),
      *SEND_WAIT_THREAD_ID_MSG_ID,
      *SEND_WAIT_THREAD_ID_MSG_ID,
    );
    assert_eq!(
      msg.message, *SEND_WAIT_THREAD_ID_MSG_ID,
      "this shouldn't be possible. please open an issue with Tauri. error code: {}",
      result.0
    );
    msg.lParam.0 as u32
  }
}

fn wait_thread(parent_thread_id: u32, msg_window_id: HWND) {
  unsafe {
    let mut msg: MSG;

    let cur_thread_id = GetCurrentThreadId();
    PostThreadMessageW(
      parent_thread_id,
      *SEND_WAIT_THREAD_ID_MSG_ID,
      WPARAM(0),
      LPARAM(cur_thread_id as _),
    );

    let mut wait_until_opt = None;
    'main: loop {
      // Zeroing out the message ensures that the `WaitUntilInstantBox` doesn't get
      // double-freed if `MsgWaitForMultipleObjectsEx` returns early and there aren't
      // additional messages to process.
      msg = MSG::default();

      if wait_until_opt.is_some() {
        if PeekMessageW(&mut msg, HWND::default(), 0, 0, PM_REMOVE).as_bool() {
          TranslateMessage(&msg);
          DispatchMessageW(&msg);
        }
      } else if !GetMessageW(&mut msg, HWND::default(), 0, 0).as_bool() {
        break 'main;
      } else {
        TranslateMessage(&msg);
        DispatchMessageW(&msg);
      }

      if msg.message == *WAIT_UNTIL_MSG_ID {
        wait_until_opt = Some(*WaitUntilInstantBox::from_raw(msg.lParam.0 as *mut _));
      } else if msg.message == *CANCEL_WAIT_UNTIL_MSG_ID {
        wait_until_opt = None;
      }

      if let Some(wait_until) = wait_until_opt {
        let now = Instant::now();
        if now < wait_until {
          // MsgWaitForMultipleObjects tends to overshoot just a little bit. We subtract
          // 1 millisecond from the requested time and spinlock for the remainder to
          // compensate for that.
          let resume_reason = MsgWaitForMultipleObjectsEx(
            None,
            dur2timeout(wait_until - now).saturating_sub(1),
            QS_ALLEVENTS,
            MWMO_INPUTAVAILABLE,
          );
          if resume_reason == WAIT_TIMEOUT.0 {
            PostMessageW(
              msg_window_id,
              *PROCESS_NEW_EVENTS_MSG_ID,
              WPARAM(0),
              LPARAM(0),
            );
            wait_until_opt = None;
          }
        } else {
          PostMessageW(
            msg_window_id,
            *PROCESS_NEW_EVENTS_MSG_ID,
            WPARAM(0),
            LPARAM(0),
          );
          wait_until_opt = None;
        }
      }
    }
  }
}

// Implementation taken from https://github.com/rust-lang/rust/blob/db5476571d9b27c862b95c1e64764b0ac8980e23/src/libstd/sys/windows/mod.rs
fn dur2timeout(dur: Duration) -> u32 {
  // Note that a duration is a (u64, u32) (seconds, nanoseconds) pair, and the
  // timeouts in windows APIs are typically u32 milliseconds. To translate, we
  // have two pieces to take care of:
  //
  // * Nanosecond precision is rounded up
  // * Greater than u32::MAX milliseconds (50 days) is rounded up to INFINITE
  //   (never time out).
  dur
    .as_secs()
    .checked_mul(1000)
    .and_then(|ms| ms.checked_add((dur.subsec_nanos() as u64) / 1_000_000))
    .and_then(|ms| {
      ms.checked_add(if dur.subsec_nanos() % 1_000_000 > 0 {
        1
      } else {
        0
      })
    })
    .map(|ms| {
      if ms > u32::max_value() as u64 {
        INFINITE
      } else {
        ms as u32
      }
    })
    .unwrap_or(INFINITE)
}

impl<T> Drop for EventLoop<T> {
  fn drop(&mut self) {
    unsafe {
      DestroyWindow(self.window_target.p.thread_msg_target);
    }
  }
}

pub(crate) struct EventLoopThreadExecutor {
  thread_id: u32,
  target_window: HWND,
}

unsafe impl Send for EventLoopThreadExecutor {}
unsafe impl Sync for EventLoopThreadExecutor {}

impl EventLoopThreadExecutor {
  /// Check to see if we're in the parent event loop's thread.
  pub(super) fn in_event_loop_thread(&self) -> bool {
    let cur_thread_id = unsafe { GetCurrentThreadId() };
    self.thread_id == cur_thread_id
  }

  /// Executes a function in the event loop thread. If we're already in the event loop thread,
  /// we just call the function directly.
  ///
  /// The `Inserted` can be used to inject a `WindowState` for the callback to use. The state is
  /// removed automatically if the callback receives a `WM_CLOSE` message for the window.
  ///
  /// Note that if you are using this to change some property of a window and updating
  /// `WindowState` then you should call this within the lock of `WindowState`. Otherwise the
  /// events may be sent to the other thread in different order to the one in which you set
  /// `WindowState`, leaving them out of sync.
  ///
  /// Note that we use a FnMut instead of a FnOnce because we're too lazy to create an equivalent
  /// to the unstable FnBox.
  pub(super) fn execute_in_thread<F>(&self, mut function: F)
  where
    F: FnMut() + Send + 'static,
  {
    unsafe {
      if self.in_event_loop_thread() {
        function();
      } else {
        // We double-box because the first box is a fat pointer.
        let boxed = Box::new(function) as Box<dyn FnMut()>;
        let boxed2: ThreadExecFn = Box::new(boxed);

        let raw = Box::into_raw(boxed2);

        let res = PostMessageW(
          self.target_window,
          *EXEC_MSG_ID,
          WPARAM(raw as _),
          LPARAM(0),
        );
        assert!(
          res.as_bool(),
          "PostMessage failed ; is the messages queue full?"
        );
      }
    }
  }
}

type ThreadExecFn = Box<Box<dyn FnMut()>>;

pub struct EventLoopProxy<T: 'static> {
  target_window: HWND,
  event_send: Sender<T>,
}
unsafe impl<T: Send + 'static> Send for EventLoopProxy<T> {}
unsafe impl<T: Send + 'static> Sync for EventLoopProxy<T> {}

impl<T: 'static> Clone for EventLoopProxy<T> {
  fn clone(&self) -> Self {
    Self {
      target_window: self.target_window,
      event_send: self.event_send.clone(),
    }
  }
}

impl<T: 'static> EventLoopProxy<T> {
  pub fn send_event(&self, event: T) -> Result<(), EventLoopClosed<T>> {
    unsafe {
      if PostMessageW(self.target_window, *USER_EVENT_MSG_ID, WPARAM(0), LPARAM(0)).as_bool() {
        self.event_send.send(event).ok();
        Ok(())
      } else {
        Err(EventLoopClosed(event))
      }
    }
  }
}

type WaitUntilInstantBox = Box<Instant>;

lazy_static! {
    /// Message sent by the `EventLoopProxy` when we want to wake up the thread.
    /// WPARAM and LPARAM are unused.
    static ref USER_EVENT_MSG_ID: u32 = {
        unsafe {
            RegisterWindowMessageA(s!("Tao::WakeupMsg"))
        }
    };
    /// Message sent when we want to execute a closure in the thread.
    /// WPARAM contains a Box<Box<dyn FnMut()>> that must be retrieved with `Box::from_raw`,
    /// and LPARAM is unused.
    static ref EXEC_MSG_ID: u32 = {
        unsafe {
            RegisterWindowMessageA(s!("Tao::ExecMsg"))
        }
    };
    static ref PROCESS_NEW_EVENTS_MSG_ID: u32 = {
        unsafe {
            RegisterWindowMessageA(s!("Tao::ProcessNewEvents"))
        }
    };
    /// lparam is the wait thread's message id.
    static ref SEND_WAIT_THREAD_ID_MSG_ID: u32 = {
        unsafe {
            RegisterWindowMessageA(s!("Tao::SendWaitThreadId"))
        }
    };
    /// lparam points to a `Box<Instant>` signifying the time `PROCESS_NEW_EVENTS_MSG_ID` should
    /// be sent.
    static ref WAIT_UNTIL_MSG_ID: u32 = {
        unsafe {
            RegisterWindowMessageA(s!("Tao::WaitUntil"))
        }
    };
    static ref CANCEL_WAIT_UNTIL_MSG_ID: u32 = {
        unsafe {
            RegisterWindowMessageA(s!("Tao::CancelWaitUntil"))
        }
    };
    /// Message sent by a `Window` when it wants to be destroyed by the main thread.
    /// WPARAM and LPARAM are unused.
    pub static ref DESTROY_MSG_ID: u32 = {
        unsafe {
            RegisterWindowMessageA(s!("Tao::DestroyMsg"))
        }
    };
    /// WPARAM is a bool specifying the `WindowFlags::MARKER_RETAIN_STATE_ON_SIZE` flag. See the
    /// documentation in the `window_state` module for more information.
    pub static ref SET_RETAIN_STATE_ON_SIZE_MSG_ID: u32 = unsafe {
        RegisterWindowMessageA(s!("Tao::SetRetainMaximized"))
    };
    /// When the taskbar is created, it registers a message with the "TaskbarCreated" string and then broadcasts this message to all top-level windows
    /// When the application receives this message, it should assume that any taskbar icons it added have been removed and add them again.
    pub static ref S_U_TASKBAR_RESTART: u32 = unsafe {
      RegisterWindowMessageA(s!("TaskbarCreated"))
    };
    static ref THREAD_EVENT_TARGET_WINDOW_CLASS: Vec<u16> = unsafe {
        let class_name= util::encode_wide("Tao Thread Event Target");

        let class = WNDCLASSEXW {
            cbSize: mem::size_of::<WNDCLASSEXW>() as u32,
            style: Default::default(),
            lpfnWndProc: Some(util::call_default_window_proc),
            cbClsExtra: 0,
            cbWndExtra: 0,
            hInstance: GetModuleHandleW(PCWSTR::null()).unwrap_or_default(),
            hIcon: HICON::default(),
            hCursor: HCURSOR::default(), // must be null in order for cursor state to work properly
            hbrBackground: HBRUSH::default(),
            lpszMenuName: PCWSTR::null(),
            lpszClassName: PCWSTR::from_raw(class_name.as_ptr()),
            hIconSm: HICON::default(),
        };

        RegisterClassExW(&class);

        class_name
    };
}

fn create_event_target_window() -> HWND {
  let window = unsafe {
    CreateWindowExW(
      WS_EX_NOACTIVATE | WS_EX_TRANSPARENT | WS_EX_LAYERED |
      // WS_EX_TOOLWINDOW prevents this window from ever showing up in the taskbar, which
      // we want to avoid. If you remove this style, this window won't show up in the
      // taskbar *initially*, but it can show up at some later point. This can sometimes
      // happen on its own after several hours have passed, although this has proven
      // difficult to reproduce. Alternatively, it can be manually triggered by killing
      // `explorer.exe` and then starting the process back up.
      // It is unclear why the bug is triggered by waiting for several hours.
      WS_EX_TOOLWINDOW,
      PCWSTR::from_raw(THREAD_EVENT_TARGET_WINDOW_CLASS.clone().as_ptr()),
      PCWSTR::null(),
      WS_OVERLAPPED,
      0,
      0,
      0,
      0,
      HWND::default(),
      HMENU::default(),
      GetModuleHandleW(PCWSTR::null()).unwrap_or_default(),
      None,
    )
  };
  util::SetWindowLongPtrW(
    window,
    GWL_STYLE,
    // The window technically has to be visible to receive WM_PAINT messages (which are used
    // for delivering events during resizes), but it isn't displayed to the user because of
    // the LAYERED style.
    (WS_VISIBLE | WS_POPUP).0 as isize,
  );
  window
}

fn subclass_event_target_window<T>(
  window: HWND,
  event_loop_runner: EventLoopRunnerShared<T>,
) -> Sender<T> {
  unsafe {
    let (tx, rx) = channel::unbounded();

    let subclass_input = ThreadMsgTargetSubclassInput {
      event_loop_runner,
      user_event_receiver: rx,
    };
    let input_ptr = Box::into_raw(Box::new(subclass_input));
    let subclass_result = SetWindowSubclass(
      window,
      Some(thread_event_target_callback::<T>),
      THREAD_EVENT_TARGET_SUBCLASS_ID,
      input_ptr as usize,
    );
    assert!(subclass_result.as_bool());

    tx
  }
}

fn remove_event_target_window_subclass<T: 'static>(window: HWND) {
  let removal_result = unsafe {
    RemoveWindowSubclass(
      window,
      Some(thread_event_target_callback::<T>),
      THREAD_EVENT_TARGET_SUBCLASS_ID,
    )
  };
  assert!(removal_result.as_bool());
}

/// Capture mouse input, allowing `window` to receive mouse events when the cursor is outside of
/// the window.
unsafe fn capture_mouse(window: HWND, window_state: &mut WindowState) {
  window_state.mouse.capture_count += 1;
  SetCapture(window);
}

/// Release mouse input, stopping windows on this thread from receiving mouse input when the cursor
/// is outside the window.
unsafe fn release_mouse(mut window_state: parking_lot::MutexGuard<'_, WindowState>) {
  window_state.mouse.capture_count = window_state.mouse.capture_count.saturating_sub(1);
  if window_state.mouse.capture_count == 0 {
    // ReleaseCapture() causes a WM_CAPTURECHANGED where we lock the window_state.
    drop(window_state);
    ReleaseCapture();
  }
}

const WINDOW_SUBCLASS_ID: usize = 0;
const THREAD_EVENT_TARGET_SUBCLASS_ID: usize = 1;
pub(crate) fn subclass_window<T>(window: HWND, subclass_input: SubclassInput<T>) {
  subclass_input.event_loop_runner.register_window(window);
  let input_ptr = Box::into_raw(Box::new(subclass_input));
  let subclass_result = unsafe {
    SetWindowSubclass(
      window,
      Some(public_window_callback::<T>),
      WINDOW_SUBCLASS_ID,
      input_ptr as usize,
    )
  };
  assert!(subclass_result.as_bool());
}

fn remove_window_subclass<T: 'static>(window: HWND) {
  let removal_result = unsafe {
    RemoveWindowSubclass(
      window,
      Some(public_window_callback::<T>),
      WINDOW_SUBCLASS_ID,
    )
  };
  assert!(removal_result.as_bool());
}

fn normalize_pointer_pressure(pressure: u32) -> Option<Force> {
  match pressure {
    1..=1024 => Some(Force::Normalized(pressure as f64 / 1024.0)),
    _ => None,
  }
}

/// Flush redraw events for Tao's windows.
///
/// Tao's API guarantees that all redraw events will be clustered together and dispatched all at
/// once, but the standard Windows message loop doesn't always exhibit that behavior. If multiple
/// windows have had redraws scheduled, but an input event is pushed to the message queue between
/// the `WM_PAINT` call for the first window and the `WM_PAINT` call for the second window, Windows
/// will dispatch the input event immediately instead of flushing all the redraw events. This
/// function explicitly pulls all of Tao's redraw events out of the event queue so that they
/// always all get processed in one fell swoop.
///
/// Returns `true` if this invocation flushed all the redraw events. If this function is re-entrant,
/// it won't flush the redraw events and will return `false`.
#[must_use]
unsafe fn flush_paint_messages<T: 'static>(
  except: Option<HWND>,
  runner: &EventLoopRunner<T>,
) -> bool {
  if !runner.redrawing() {
    runner.main_events_cleared();
    let mut msg = MSG::default();
    runner.owned_windows(|redraw_window| {
      if Some(redraw_window) == except {
        return;
      }

      if !PeekMessageW(
        &mut msg,
        redraw_window,
        WM_PAINT,
        WM_PAINT,
        PM_REMOVE | PM_QS_PAINT,
      )
      .as_bool()
      {
        return;
      }

      TranslateMessage(&msg);
      DispatchMessageW(&msg);
    });
    true
  } else {
    false
  }
}

unsafe fn process_control_flow<T: 'static>(runner: &EventLoopRunner<T>) {
  match runner.control_flow() {
    ControlFlow::Poll => {
      PostMessageW(
        runner.thread_msg_target(),
        *PROCESS_NEW_EVENTS_MSG_ID,
        WPARAM(0),
        LPARAM(0),
      );
    }
    ControlFlow::Wait => (),
    ControlFlow::WaitUntil(until) => {
      PostThreadMessageW(
        runner.wait_thread_id(),
        *WAIT_UNTIL_MSG_ID,
        WPARAM(0),
        LPARAM(Box::into_raw(WaitUntilInstantBox::new(until)) as _),
      );
    }
    ControlFlow::ExitWithCode(_) => (),
  }
}

/// Emit a `ModifiersChanged` event whenever modifiers have changed.
/// Returns the current modifier state
fn update_modifiers<T>(window: HWND, subclass_input: &SubclassInput<T>) -> ModifiersState {
  use crate::event::WindowEvent::ModifiersChanged;

  let modifiers = LAYOUT_CACHE.lock().get_agnostic_mods();
  let mut window_state = subclass_input.window_state.lock();
  if window_state.modifiers_state != modifiers {
    window_state.modifiers_state = modifiers;

    // Drop lock
    drop(window_state);

    unsafe {
      subclass_input.send_event(Event::WindowEvent {
        window_id: RootWindowId(WindowId(window.0)),
        event: ModifiersChanged(modifiers),
      });
    }
  }
  modifiers
}

unsafe fn gain_active_focus<T>(window: HWND, subclass_input: &SubclassInput<T>) {
  use crate::event::WindowEvent::Focused;
  update_modifiers(window, subclass_input);

  subclass_input.send_event(Event::WindowEvent {
    window_id: RootWindowId(WindowId(window.0)),
    event: Focused(true),
  });
}

unsafe fn lose_active_focus<T>(window: HWND, subclass_input: &SubclassInput<T>) {
  use crate::event::WindowEvent::{Focused, ModifiersChanged};

  subclass_input.window_state.lock().modifiers_state = ModifiersState::empty();
  subclass_input.send_event(Event::WindowEvent {
    window_id: RootWindowId(WindowId(window.0)),
    event: ModifiersChanged(ModifiersState::empty()),
  });

  subclass_input.send_event(Event::WindowEvent {
    window_id: RootWindowId(WindowId(window.0)),
    event: Focused(false),
  });
}

/// Any window whose callback is configured to this function will have its events propagated
/// through the events loop of the thread the window was created in.
//
// This is the callback that is called by `DispatchMessage` in the events loop.
//
// Returning 0 tells the Win32 API that the message has been processed.
// FIXME: detect WM_DWMCOMPOSITIONCHANGED and call DwmEnableBlurBehindWindow if necessary
unsafe extern "system" fn public_window_callback<T: 'static>(
  window: HWND,
  msg: u32,
  wparam: WPARAM,
  lparam: LPARAM,
  uidsubclass: usize,
  subclass_input_ptr: usize,
) -> LRESULT {
  let subclass_input_ptr = subclass_input_ptr as *mut SubclassInput<T>;
  let (result, subclass_removed, recurse_depth) = {
    let subclass_input = &*subclass_input_ptr;
    subclass_input
      .recurse_depth
      .set(subclass_input.recurse_depth.get() + 1);

    // Clear userdata
    util::SetWindowLongPtrW(window, GWL_USERDATA, 0);

    let result =
      public_window_callback_inner(window, msg, wparam, lparam, uidsubclass, subclass_input);

    let subclass_removed = subclass_input.subclass_removed.get();
    let recurse_depth = subclass_input.recurse_depth.get() - 1;
    subclass_input.recurse_depth.set(recurse_depth);

    (result, subclass_removed, recurse_depth)
  };

  if subclass_removed && recurse_depth == 0 {
    drop(Box::from_raw(subclass_input_ptr))
  }

  result
}

unsafe fn public_window_callback_inner<T: 'static>(
  window: HWND,
  msg: u32,
  wparam: WPARAM,
  lparam: LPARAM,
  _: usize,
  subclass_input: &SubclassInput<T>,
) -> LRESULT {
  RedrawWindow(
    subclass_input.event_loop_runner.thread_msg_target(),
    None,
    HRGN::default(),
    RDW_INTERNALPAINT,
  );

  let mut result = ProcResult::DefSubclassProc;

  // Send new modifiers before sending key events.
  let mods_changed_callback = || match msg {
    win32wm::WM_KEYDOWN | win32wm::WM_SYSKEYDOWN | win32wm::WM_KEYUP | win32wm::WM_SYSKEYUP => {
      update_modifiers(window, subclass_input);
      result = ProcResult::Value(LRESULT(0));
    }
    _ => (),
  };
  subclass_input
    .event_loop_runner
    .catch_unwind(mods_changed_callback)
    .unwrap_or_else(|| result = ProcResult::Value(LRESULT(-1)));

  let keyboard_callback = || {
    use crate::event::WindowEvent::KeyboardInput;
    let is_keyboard_related = is_msg_keyboard_related(msg);
    if !is_keyboard_related {
      // We return early to avoid a deadlock from locking the window state
      // when not appropriate.
      return;
    }
    let events = {
      let mut key_event_builders =
        crate::platform_impl::platform::keyboard::KEY_EVENT_BUILDERS.lock();
      if let Some(key_event_builder) = key_event_builders.get_mut(&WindowId(window.0)) {
        key_event_builder.process_message(window, msg, wparam, lparam, &mut result)
      } else {
        Vec::new()
      }
    };
    for event in events {
      subclass_input.send_event(Event::WindowEvent {
        window_id: RootWindowId(WindowId(window.0)),
        event: KeyboardInput {
          device_id: DEVICE_ID,
          event: event.event,
          is_synthetic: event.is_synthetic,
        },
      });
    }
  };
  subclass_input
    .event_loop_runner
    .catch_unwind(keyboard_callback)
    .unwrap_or_else(|| result = ProcResult::Value(LRESULT(-1)));

  let ime_callback = || {
    use crate::event::WindowEvent::ReceivedImeText;
    let is_ime_related = is_msg_ime_related(msg);
    if !is_ime_related {
      return;
    }
    let text = {
      let mut window_state = subclass_input.window_state.lock();
      window_state
        .ime_handler
        .process_message(window, msg, wparam, lparam, &mut result)
    };
    if let Some(str) = text {
      subclass_input.send_event(Event::WindowEvent {
        window_id: RootWindowId(WindowId(window.0)),
        event: ReceivedImeText(str),
      });
    }
  };
  subclass_input
    .event_loop_runner
    .catch_unwind(ime_callback)
    .unwrap_or_else(|| result = ProcResult::Value(LRESULT(-1)));

  // I decided to bind the closure to `callback` and pass it to catch_unwind rather than passing
  // the closure to catch_unwind directly so that the match body indendation wouldn't change and
  // the git blame and history would be preserved.
  let callback = || match msg {
    win32wm::WM_ENTERSIZEMOVE => {
      subclass_input
        .window_state
        .lock()
        .set_window_flags_in_place(|f| f.insert(WindowFlags::MARKER_IN_SIZE_MOVE));
      result = ProcResult::Value(LRESULT(0));
    }

    win32wm::WM_EXITSIZEMOVE => {
      subclass_input
        .window_state
        .lock()
        .set_window_flags_in_place(|f| f.remove(WindowFlags::MARKER_IN_SIZE_MOVE));
      result = ProcResult::Value(LRESULT(0));
    }

    win32wm::WM_NCCREATE => {
      enable_non_client_dpi_scaling(window);
    }
    win32wm::WM_NCLBUTTONDOWN => {
      if wparam.0 == HTCAPTION as _ {
        PostMessageW(window, WM_MOUSEMOVE, WPARAM(0), lparam);
      }

      use crate::event::WindowEvent::DecorationsClick;
      subclass_input.send_event(Event::WindowEvent {
        window_id: RootWindowId(WindowId(window.0)),
        event: DecorationsClick,
      });
    }

    win32wm::WM_CLOSE => {
      use crate::event::WindowEvent::CloseRequested;
      subclass_input.send_event(Event::WindowEvent {
        window_id: RootWindowId(WindowId(window.0)),
        event: CloseRequested,
      });
      result = ProcResult::Value(LRESULT(0));
    }

    win32wm::WM_DESTROY => {
      use crate::event::WindowEvent::Destroyed;
      let _ = RevokeDragDrop(window);
      subclass_input.send_event(Event::WindowEvent {
        window_id: RootWindowId(WindowId(window.0)),
        event: Destroyed,
      });
      subclass_input.event_loop_runner.remove_window(window);
      result = ProcResult::Value(LRESULT(0));
    }

    win32wm::WM_NCDESTROY => {
      remove_window_subclass::<T>(window);
      subclass_input.subclass_removed.set(true);
      result = ProcResult::Value(LRESULT(0));
    }

    win32wm::WM_PAINT => {
      if subclass_input.event_loop_runner.should_buffer() {
        // this branch can happen in response to `UpdateWindow`, if win32 decides to
        // redraw the window outside the normal flow of the event loop.
        RedrawWindow(window, None, HRGN::default(), RDW_INTERNALPAINT);
      } else {
        let managing_redraw = flush_paint_messages(Some(window), &subclass_input.event_loop_runner);
        subclass_input.send_event(Event::RedrawRequested(RootWindowId(WindowId(window.0))));
        if managing_redraw {
          subclass_input.event_loop_runner.redraw_events_cleared();
          process_control_flow(&subclass_input.event_loop_runner);
        }
      }
    }

    win32wm::WM_WINDOWPOSCHANGING => {
      let mut window_state = subclass_input.window_state.lock();

      if let Some(ref mut fullscreen) = window_state.fullscreen {
        let window_pos = &mut *(lparam.0 as *mut WINDOWPOS);
        let new_rect = RECT {
          left: window_pos.x,
          top: window_pos.y,
          right: window_pos.x + window_pos.cx,
          bottom: window_pos.y + window_pos.cy,
        };

        const NOMOVE_OR_NOSIZE: SET_WINDOW_POS_FLAGS =
          SET_WINDOW_POS_FLAGS(SWP_NOMOVE.0 | SWP_NOSIZE.0);

        let new_rect = if (window_pos.flags & NOMOVE_OR_NOSIZE) != SET_WINDOW_POS_FLAGS::default() {
          let cur_rect = util::get_window_rect(window)
                        .expect("Unexpected GetWindowRect failure; please report this error to https://github.com/rust-windowing/tao");

          match window_pos.flags & NOMOVE_OR_NOSIZE {
            NOMOVE_OR_NOSIZE => None,

            SWP_NOMOVE => Some(RECT {
              left: cur_rect.left,
              top: cur_rect.top,
              right: cur_rect.left + window_pos.cx,
              bottom: cur_rect.top + window_pos.cy,
            }),

            SWP_NOSIZE => Some(RECT {
              left: window_pos.x,
              top: window_pos.y,
              right: window_pos.x - cur_rect.left + cur_rect.right,
              bottom: window_pos.y - cur_rect.top + cur_rect.bottom,
            }),

            _ => unreachable!(),
          }
        } else {
          Some(new_rect)
        };

        if let Some(new_rect) = new_rect {
          let new_monitor = MonitorFromRect(&new_rect, MONITOR_DEFAULTTONULL);
          match fullscreen {
            Fullscreen::Borderless(ref mut fullscreen_monitor) => {
              if !new_monitor.is_invalid()
                && fullscreen_monitor
                  .as_ref()
                  .map(|monitor| new_monitor != monitor.inner.hmonitor())
                  .unwrap_or(true)
              {
                if let Ok(new_monitor_info) = monitor::get_monitor_info(new_monitor) {
                  let new_monitor_rect = new_monitor_info.monitorInfo.rcMonitor;
                  window_pos.x = new_monitor_rect.left;
                  window_pos.y = new_monitor_rect.top;
                  window_pos.cx = new_monitor_rect.right - new_monitor_rect.left;
                  window_pos.cy = new_monitor_rect.bottom - new_monitor_rect.top;
                }
                *fullscreen_monitor = Some(crate::monitor::MonitorHandle {
                  inner: MonitorHandle::new(new_monitor),
                });
              }
            }
            Fullscreen::Exclusive(ref video_mode) => {
              let old_monitor = video_mode.video_mode.monitor.hmonitor();
              if let Ok(old_monitor_info) = monitor::get_monitor_info(old_monitor) {
                let old_monitor_rect = old_monitor_info.monitorInfo.rcMonitor;
                window_pos.x = old_monitor_rect.left;
                window_pos.y = old_monitor_rect.top;
                window_pos.cx = old_monitor_rect.right - old_monitor_rect.left;
                window_pos.cy = old_monitor_rect.bottom - old_monitor_rect.top;
              }
            }
          }
        }
      }

      let window_flags = window_state.window_flags;
      if window_flags.contains(WindowFlags::ALWAYS_ON_BOTTOM) {
        let window_pos = &mut *(lparam.0 as *mut WINDOWPOS);
        window_pos.hwndInsertAfter = HWND_BOTTOM;
      }

      result = ProcResult::Value(LRESULT(0));
    }

    // WM_MOVE supplies client area positions, so we send Moved here instead.
    win32wm::WM_WINDOWPOSCHANGED => {
      use crate::event::WindowEvent::Moved;

      let windowpos = lparam.0 as *const WINDOWPOS;
      if (*windowpos).flags & SWP_NOMOVE != SWP_NOMOVE {
        let physical_position = PhysicalPosition::new((*windowpos).x as i32, (*windowpos).y as i32);
        subclass_input.send_event(Event::WindowEvent {
          window_id: RootWindowId(WindowId(window.0)),
          event: Moved(physical_position),
        });
      }

      // This is necessary for us to still get sent WM_SIZE.
      result = ProcResult::DefSubclassProc;
    }

    win32wm::WM_SIZE => {
      use crate::event::WindowEvent::Resized;
      let w = u32::from(util::LOWORD(lparam.0 as u32));
      let h = u32::from(util::HIWORD(lparam.0 as u32));

      let physical_size = PhysicalSize::new(w, h);
      let event = Event::WindowEvent {
        window_id: RootWindowId(WindowId(window.0)),
        event: Resized(physical_size),
      };

      {
        let mut w = subclass_input.window_state.lock();
        // See WindowFlags::MARKER_RETAIN_STATE_ON_SIZE docs for info on why this `if` check exists.
        if !w
          .window_flags()
          .contains(WindowFlags::MARKER_RETAIN_STATE_ON_SIZE)
        {
          let maximized = wparam.0 == win32wm::SIZE_MAXIMIZED as _;
          w.set_window_flags_in_place(|f| f.set(WindowFlags::MAXIMIZED, maximized));
        }
      }

      subclass_input.send_event(event);
      result = ProcResult::Value(LRESULT(0));
    }

    // this is necessary for us to maintain minimize/restore state
    win32wm::WM_SYSCOMMAND => {
      if wparam.0 == SC_RESTORE as _ {
        let mut w = subclass_input.window_state.lock();
        w.set_window_flags_in_place(|f| f.set(WindowFlags::MINIMIZED, false));
      }
      if wparam.0 == SC_MINIMIZE as _ {
        let mut w = subclass_input.window_state.lock();
        w.set_window_flags_in_place(|f| f.set(WindowFlags::MINIMIZED, true));
      }
      // Send `WindowEvent::Minimized` here if we decide to implement one

      if wparam.0 == SC_SCREENSAVE as _ {
        let window_state = subclass_input.window_state.lock();
        if window_state.fullscreen.is_some() {
          result = ProcResult::Value(LRESULT(0));
          return;
        }
      }

      result = ProcResult::DefWindowProc;
    }

    win32wm::WM_MOUSEMOVE => {
      use crate::event::WindowEvent::{CursorEntered, CursorMoved};
      let mouse_was_outside_window = {
        let mut w = subclass_input.window_state.lock();

        let was_outside_window = !w.mouse.cursor_flags().contains(CursorFlags::IN_WINDOW);
        w.mouse
          .set_cursor_flags(window, |f| f.set(CursorFlags::IN_WINDOW, true))
          .ok();
        was_outside_window
      };

      if mouse_was_outside_window {
        subclass_input.send_event(Event::WindowEvent {
          window_id: RootWindowId(WindowId(window.0)),
          event: CursorEntered {
            device_id: DEVICE_ID,
          },
        });

        // Calling TrackMouseEvent in order to receive mouse leave events.
        TrackMouseEvent(&mut TRACKMOUSEEVENT {
          cbSize: mem::size_of::<TRACKMOUSEEVENT>() as u32,
          dwFlags: TME_LEAVE,
          hwndTrack: window,
          dwHoverTime: HOVER_DEFAULT,
        });
      }

      let x = f64::from(util::GET_X_LPARAM(lparam));
      let y = f64::from(util::GET_Y_LPARAM(lparam));
      let position = PhysicalPosition::new(x, y);
      let cursor_moved;
      {
        // handle spurious WM_MOUSEMOVE messages
        // see https://devblogs.microsoft.com/oldnewthing/20031001-00/?p=42343
        // and http://debugandconquer.blogspot.com/2015/08/the-cause-of-spurious-mouse-move.html
        let mut w = subclass_input.window_state.lock();
        cursor_moved = w.mouse.last_position != Some(position);
        w.mouse.last_position = Some(position);
      }
      if cursor_moved {
        let modifiers = update_modifiers(window, subclass_input);
        subclass_input.send_event(Event::WindowEvent {
          window_id: RootWindowId(WindowId(window.0)),
          event: CursorMoved {
            device_id: DEVICE_ID,
            position,
            modifiers,
          },
        });
      }

      result = ProcResult::Value(LRESULT(0));
    }

    win32c::WM_MOUSELEAVE => {
      use crate::event::WindowEvent::CursorLeft;
      {
        let mut w = subclass_input.window_state.lock();
        w.mouse
          .set_cursor_flags(window, |f| f.set(CursorFlags::IN_WINDOW, false))
          .ok();
      }

      subclass_input.send_event(Event::WindowEvent {
        window_id: RootWindowId(WindowId(window.0)),
        event: CursorLeft {
          device_id: DEVICE_ID,
        },
      });

      result = ProcResult::Value(LRESULT(0));
    }

    win32wm::WM_MOUSEWHEEL => {
      use crate::event::MouseScrollDelta::LineDelta;

      let value = f32::from(util::GET_WHEEL_DELTA_WPARAM(wparam));
      let value = value / WHEEL_DELTA as f32;

      let modifiers = update_modifiers(window, subclass_input);

      subclass_input.send_event(Event::WindowEvent {
        window_id: RootWindowId(WindowId(window.0)),
        event: WindowEvent::MouseWheel {
          device_id: DEVICE_ID,
          delta: LineDelta(0.0, value),
          phase: TouchPhase::Moved,
          modifiers,
        },
      });

      result = ProcResult::Value(LRESULT(0));
    }

    win32wm::WM_MOUSEHWHEEL => {
      use crate::event::MouseScrollDelta::LineDelta;

      let value = f32::from(util::GET_WHEEL_DELTA_WPARAM(wparam));
      let value = value / WHEEL_DELTA as f32;

      let modifiers = update_modifiers(window, subclass_input);

      subclass_input.send_event(Event::WindowEvent {
        window_id: RootWindowId(WindowId(window.0)),
        event: WindowEvent::MouseWheel {
          device_id: DEVICE_ID,
          delta: LineDelta(value, 0.0),
          phase: TouchPhase::Moved,
          modifiers,
        },
      });

      result = ProcResult::Value(LRESULT(0));
    }

    win32wm::WM_KEYDOWN | win32wm::WM_SYSKEYDOWN => {
      if msg == WM_SYSKEYDOWN && wparam.0 == usize::from(VK_F4.0) {
        result = ProcResult::DefSubclassProc;
      }
    }

    win32wm::WM_LBUTTONDOWN => {
      use crate::event::{ElementState::Pressed, MouseButton::Left, WindowEvent::MouseInput};

      capture_mouse(window, &mut *subclass_input.window_state.lock());

      let modifiers = update_modifiers(window, subclass_input);

      subclass_input.send_event(Event::WindowEvent {
        window_id: RootWindowId(WindowId(window.0)),
        event: MouseInput {
          device_id: DEVICE_ID,
          state: Pressed,
          button: Left,
          modifiers,
        },
      });
      result = ProcResult::Value(LRESULT(0));
    }

    win32wm::WM_LBUTTONUP => {
      use crate::event::{ElementState::Released, MouseButton::Left, WindowEvent::MouseInput};

      release_mouse(subclass_input.window_state.lock());

      let modifiers = update_modifiers(window, subclass_input);

      subclass_input.send_event(Event::WindowEvent {
        window_id: RootWindowId(WindowId(window.0)),
        event: MouseInput {
          device_id: DEVICE_ID,
          state: Released,
          button: Left,
          modifiers,
        },
      });
      result = ProcResult::Value(LRESULT(0));
    }

    win32wm::WM_RBUTTONDOWN => {
      use crate::event::{ElementState::Pressed, MouseButton::Right, WindowEvent::MouseInput};

      capture_mouse(window, &mut *subclass_input.window_state.lock());

      let modifiers = update_modifiers(window, subclass_input);

      subclass_input.send_event(Event::WindowEvent {
        window_id: RootWindowId(WindowId(window.0)),
        event: MouseInput {
          device_id: DEVICE_ID,
          state: Pressed,
          button: Right,
          modifiers,
        },
      });
      result = ProcResult::Value(LRESULT(0));
    }

    win32wm::WM_RBUTTONUP => {
      use crate::event::{ElementState::Released, MouseButton::Right, WindowEvent::MouseInput};

      release_mouse(subclass_input.window_state.lock());

      let modifiers = update_modifiers(window, subclass_input);

      subclass_input.send_event(Event::WindowEvent {
        window_id: RootWindowId(WindowId(window.0)),
        event: MouseInput {
          device_id: DEVICE_ID,
          state: Released,
          button: Right,
          modifiers,
        },
      });
      result = ProcResult::Value(LRESULT(0));
    }

    win32wm::WM_MBUTTONDOWN => {
      use crate::event::{ElementState::Pressed, MouseButton::Middle, WindowEvent::MouseInput};

      capture_mouse(window, &mut *subclass_input.window_state.lock());

      let modifiers = update_modifiers(window, subclass_input);

      subclass_input.send_event(Event::WindowEvent {
        window_id: RootWindowId(WindowId(window.0)),
        event: MouseInput {
          device_id: DEVICE_ID,
          state: Pressed,
          button: Middle,
          modifiers,
        },
      });
      result = ProcResult::Value(LRESULT(0));
    }

    win32wm::WM_MBUTTONUP => {
      use crate::event::{ElementState::Released, MouseButton::Middle, WindowEvent::MouseInput};

      release_mouse(subclass_input.window_state.lock());

      let modifiers = update_modifiers(window, subclass_input);

      subclass_input.send_event(Event::WindowEvent {
        window_id: RootWindowId(WindowId(window.0)),
        event: MouseInput {
          device_id: DEVICE_ID,
          state: Released,
          button: Middle,
          modifiers,
        },
      });
      result = ProcResult::Value(LRESULT(0));
    }

    win32wm::WM_XBUTTONDOWN => {
      use crate::event::{ElementState::Pressed, MouseButton::Other, WindowEvent::MouseInput};
      let xbutton = util::GET_XBUTTON_WPARAM(wparam);

      capture_mouse(window, &mut *subclass_input.window_state.lock());

      let modifiers = update_modifiers(window, subclass_input);

      subclass_input.send_event(Event::WindowEvent {
        window_id: RootWindowId(WindowId(window.0)),
        event: MouseInput {
          device_id: DEVICE_ID,
          state: Pressed,
          button: Other(xbutton),
          modifiers,
        },
      });
      result = ProcResult::Value(LRESULT(0));
    }

    win32wm::WM_XBUTTONUP => {
      use crate::event::{ElementState::Released, MouseButton::Other, WindowEvent::MouseInput};
      let xbutton = util::GET_XBUTTON_WPARAM(wparam);

      release_mouse(subclass_input.window_state.lock());

      let modifiers = update_modifiers(window, subclass_input);

      subclass_input.send_event(Event::WindowEvent {
        window_id: RootWindowId(WindowId(window.0)),
        event: MouseInput {
          device_id: DEVICE_ID,
          state: Released,
          button: Other(xbutton),
          modifiers,
        },
      });
      result = ProcResult::Value(LRESULT(0));
    }

    win32wm::WM_CAPTURECHANGED => {
      // lparam here is a handle to the window which is gaining mouse capture.
      // If it is the same as our window, then we're essentially retaining the capture. This
      // can happen if `SetCapture` is called on our window when it already has the mouse
      // capture.
      if lparam.0 != window.0 {
        subclass_input.window_state.lock().mouse.capture_count = 0;
      }
      result = ProcResult::Value(LRESULT(0));
    }

    win32wm::WM_TOUCH => {
      let pcount = usize::from(util::LOWORD(wparam.0 as u32));
      let mut inputs: Vec<TOUCHINPUT> = Vec::with_capacity(pcount);
      let uninit_inputs = inputs.spare_capacity_mut();
      let htouch = HTOUCHINPUT(lparam.0);
      if GetTouchInputInfo(
        htouch,
        mem::transmute(uninit_inputs),
        mem::size_of::<TOUCHINPUT>() as i32,
      )
      .as_bool()
      {
        inputs.set_len(pcount);
        for input in &inputs {
          let mut location = POINT {
            x: input.x / 100,
            y: input.y / 100,
          };

          if !ScreenToClient(window, &mut location as *mut _).as_bool() {
            continue;
          }

          let x = location.x as f64 + (input.x % 100) as f64 / 100f64;
          let y = location.y as f64 + (input.y % 100) as f64 / 100f64;
          let location = PhysicalPosition::new(x, y);
          subclass_input.send_event(Event::WindowEvent {
            window_id: RootWindowId(WindowId(window.0)),
            event: WindowEvent::Touch(Touch {
              phase: if (input.dwFlags & TOUCHEVENTF_DOWN) != Default::default() {
                TouchPhase::Started
              } else if (input.dwFlags & TOUCHEVENTF_UP) != Default::default() {
                TouchPhase::Ended
              } else if (input.dwFlags & TOUCHEVENTF_MOVE) != Default::default() {
                TouchPhase::Moved
              } else {
                continue;
              },
              location,
              force: None, // WM_TOUCH doesn't support pressure information
              id: input.dwID as u64,
              device_id: DEVICE_ID,
            }),
          });
        }
      }
      CloseTouchInputHandle(htouch);
      result = ProcResult::Value(LRESULT(0));
    }

    win32wm::WM_POINTERDOWN | win32wm::WM_POINTERUPDATE | win32wm::WM_POINTERUP => {
      if let (
        Some(GetPointerFrameInfoHistory),
        Some(SkipPointerFrameMessages),
        Some(GetPointerDeviceRects),
      ) = (
        *GET_POINTER_FRAME_INFO_HISTORY,
        *SKIP_POINTER_FRAME_MESSAGES,
        *GET_POINTER_DEVICE_RECTS,
      ) {
        let pointer_id = u32::from(util::LOWORD(wparam.0 as u32));
        let mut entries_count = 0_u32;
        let mut pointers_count = 0_u32;
        if !GetPointerFrameInfoHistory(
          pointer_id,
          &mut entries_count as *mut _,
          &mut pointers_count as *mut _,
          std::ptr::null_mut(),
        )
        .as_bool()
        {
          result = ProcResult::Value(LRESULT(0));
          return;
        }

        let pointer_info_count = (entries_count * pointers_count) as usize;
        let mut pointer_infos: Vec<POINTER_INFO> = Vec::with_capacity(pointer_info_count);
        let uninit_pointer_infos = pointer_infos.spare_capacity_mut();
        if !GetPointerFrameInfoHistory(
          pointer_id,
          &mut entries_count as *mut _,
          &mut pointers_count as *mut _,
          uninit_pointer_infos.as_mut_ptr() as *mut _,
        )
        .as_bool()
        {
          result = ProcResult::Value(LRESULT(0));
          return;
        }
        pointer_infos.set_len(pointer_info_count);

        // https://docs.microsoft.com/en-us/windows/desktop/api/winuser/nf-winuser-getpointerframeinfohistory
        // The information retrieved appears in reverse chronological order, with the most recent entry in the first
        // row of the returned array
        for pointer_info in pointer_infos.iter().rev() {
          let mut device_rect = mem::MaybeUninit::uninit();
          let mut display_rect = mem::MaybeUninit::uninit();

          if !(GetPointerDeviceRects(
            pointer_info.sourceDevice,
            device_rect.as_mut_ptr(),
            display_rect.as_mut_ptr(),
          ))
          .as_bool()
          {
            continue;
          }

          let device_rect = device_rect.assume_init();
          let display_rect = display_rect.assume_init();

          // For the most precise himetric to pixel conversion we calculate the ratio between the resolution
          // of the display device (pixel) and the touch device (himetric).
          let himetric_to_pixel_ratio_x = (display_rect.right - display_rect.left) as f64
            / (device_rect.right - device_rect.left) as f64;
          let himetric_to_pixel_ratio_y = (display_rect.bottom - display_rect.top) as f64
            / (device_rect.bottom - device_rect.top) as f64;

          // ptHimetricLocation's origin is 0,0 even on multi-monitor setups.
          // On multi-monitor setups we need to translate the himetric location to the rect of the
          // display device it's attached to.
          let x = display_rect.left as f64
            + pointer_info.ptHimetricLocation.x as f64 * himetric_to_pixel_ratio_x;
          let y = display_rect.top as f64
            + pointer_info.ptHimetricLocation.y as f64 * himetric_to_pixel_ratio_y;

          let mut location = POINT {
            x: x.floor() as i32,
            y: y.floor() as i32,
          };

          if !ScreenToClient(window, &mut location as *mut _).as_bool() {
            continue;
          }

          let force = match pointer_info.pointerType {
            win32wm::PT_TOUCH => {
              let mut touch_info = mem::MaybeUninit::uninit();
              GET_POINTER_TOUCH_INFO.and_then(|GetPointerTouchInfo| {
                if GetPointerTouchInfo(pointer_info.pointerId, touch_info.as_mut_ptr()).as_bool() {
                  normalize_pointer_pressure(touch_info.assume_init().pressure)
                } else {
                  None
                }
              })
            }
            win32wm::PT_PEN => {
              let mut pen_info = mem::MaybeUninit::uninit();
              GET_POINTER_PEN_INFO.and_then(|GetPointerPenInfo| {
                if GetPointerPenInfo(pointer_info.pointerId, pen_info.as_mut_ptr()).as_bool() {
                  normalize_pointer_pressure(pen_info.assume_init().pressure)
                } else {
                  None
                }
              })
            }
            _ => None,
          };

          let x = location.x as f64 + x.fract();
          let y = location.y as f64 + y.fract();
          let location = PhysicalPosition::new(x, y);
          subclass_input.send_event(Event::WindowEvent {
            window_id: RootWindowId(WindowId(window.0)),
            event: WindowEvent::Touch(Touch {
              phase: if (pointer_info.pointerFlags & POINTER_FLAG_DOWN) != Default::default() {
                TouchPhase::Started
              } else if (pointer_info.pointerFlags & POINTER_FLAG_UP) != Default::default() {
                TouchPhase::Ended
              } else if (pointer_info.pointerFlags & POINTER_FLAG_UPDATE) != Default::default() {
                TouchPhase::Moved
              } else {
                continue;
              },
              location,
              force,
              id: pointer_info.pointerId as u64,
              device_id: DEVICE_ID,
            }),
          });
        }

        SkipPointerFrameMessages(pointer_id);
      }

      result = ProcResult::Value(LRESULT(0));
    }

    win32wm::WM_NCACTIVATE => {
      let is_active = wparam != WPARAM(0);
      let active_focus_changed = subclass_input.window_state.lock().set_active(is_active);
      if active_focus_changed {
        if is_active {
          gain_active_focus(window, subclass_input);
        } else {
          lose_active_focus(window, subclass_input);
        }
      }
      result = ProcResult::DefWindowProc;
    }

    win32wm::WM_SETFOCUS => {
      let active_focus_changed = subclass_input.window_state.lock().set_focused(true);
      if active_focus_changed {
        gain_active_focus(window, subclass_input);
      }
      result = ProcResult::Value(LRESULT(0));
    }

    win32wm::WM_KILLFOCUS => {
      let active_focus_changed = subclass_input.window_state.lock().set_focused(false);
      if active_focus_changed {
        lose_active_focus(window, subclass_input);
      }
      result = ProcResult::Value(LRESULT(0));
    }

    win32wm::WM_SETCURSOR => {
      let set_cursor_to = {
        let window_state = subclass_input.window_state.lock();
        // The return value for the preceding `WM_NCHITTEST` message is conveniently
        // provided through the low-order word of lParam. We use that here since
        // `WM_MOUSEMOVE` seems to come after `WM_SETCURSOR` for a given cursor movement.
        let in_client_area = u32::from(util::LOWORD(lparam.0 as u32)) == HTCLIENT;
        if in_client_area {
          Some(window_state.mouse.cursor)
        } else {
          None
        }
      };

      match set_cursor_to {
        Some(cursor) => {
          if let Ok(cursor) = LoadCursorW(HMODULE::default(), cursor.to_windows_cursor()) {
            SetCursor(cursor);
          }
          result = ProcResult::Value(LRESULT(0));
        }
        None => result = ProcResult::DefWindowProc,
      }
    }

    win32wm::WM_GETMINMAXINFO => {
      let mmi = lparam.0 as *mut MINMAXINFO;

      let window_state = subclass_input.window_state.lock();
      let is_decorated = window_state
        .window_flags()
        .contains(WindowFlags::MARKER_DECORATIONS);

      let size_constraints = window_state.size_constraints;

      if size_constraints.has_min() {
        let min_size = PhysicalSize::new(
          size_constraints
            .min_width
            .unwrap_or_else(|| PixelUnit::Physical(GetSystemMetrics(SM_CXMINTRACK).into()))
            .to_physical(window_state.scale_factor)
            .value,
          size_constraints
            .min_height
            .unwrap_or_else(|| PixelUnit::Physical(GetSystemMetrics(SM_CYMINTRACK).into()))
            .to_physical(window_state.scale_factor)
            .value,
        );
        let (width, height): (u32, u32) = util::adjust_size(window, min_size, is_decorated).into();
        (*mmi).ptMinTrackSize = POINT {
          x: width as i32,
          y: height as i32,
        };
      }
      if size_constraints.has_max() {
        let max_size = PhysicalSize::new(
          size_constraints
            .max_width
            .unwrap_or_else(|| PixelUnit::Physical(GetSystemMetrics(SM_CXMAXTRACK).into()))
            .to_physical(window_state.scale_factor)
            .value,
          size_constraints
            .max_height
            .unwrap_or_else(|| PixelUnit::Physical(GetSystemMetrics(SM_CYMAXTRACK).into()))
            .to_physical(window_state.scale_factor)
            .value,
        );
        let (width, height): (u32, u32) = util::adjust_size(window, max_size, is_decorated).into();
        (*mmi).ptMaxTrackSize = POINT {
          x: width as i32,
          y: height as i32,
        };
      }

      result = ProcResult::Value(LRESULT(0));
    }

    // Only sent on Windows 8.1 or newer. On Windows 7 and older user has to log out to change
    // DPI, therefore all applications are closed while DPI is changing.
    win32wm::WM_DPICHANGED => {
      use crate::event::WindowEvent::ScaleFactorChanged;

      // This message actually provides two DPI values - x and y. However MSDN says that
      // "you only need to use either the X-axis or the Y-axis value when scaling your
      // application since they are the same".
      // https://msdn.microsoft.com/en-us/library/windows/desktop/dn312083(v=vs.85).aspx
      let new_dpi_x = u32::from(util::LOWORD(wparam.0 as u32));
      let new_scale_factor = dpi_to_scale_factor(new_dpi_x);
      let old_scale_factor: f64;

      let (allow_resize, is_decorated) = {
        let mut window_state = subclass_input.window_state.lock();
        old_scale_factor = window_state.scale_factor;
        window_state.scale_factor = new_scale_factor;

        if (new_scale_factor - old_scale_factor).abs() < f64::EPSILON {
          result = ProcResult::Value(LRESULT(0));
          return;
        }

        let window_flags = window_state.window_flags();
        (
          window_state.fullscreen.is_none() && !window_flags.contains(WindowFlags::MAXIMIZED),
          window_flags.contains(WindowFlags::MARKER_DECORATIONS),
        )
      };

      let mut style = WINDOW_STYLE(GetWindowLongW(window, GWL_STYLE) as u32);
      // if the window isn't decorated, remove `WS_SIZEBOX` and `WS_CAPTION` so
      // `AdjustWindowRect*` functions doesn't account for the hidden caption and borders and
      // calculates a correct size for the client area.
      if !is_decorated {
        style &= !WS_CAPTION;
        style &= !WS_SIZEBOX;
      }
      let style_ex = WINDOW_EX_STYLE(GetWindowLongW(window, GWL_EXSTYLE) as u32);

      // New size as suggested by Windows.
      let suggested_rect = *(lparam.0 as *const RECT);

      // The window rect provided is the window's outer size, not it's inner size. However,
      // win32 doesn't provide an `UnadjustWindowRectEx` function to get the client rect from
      // the outer rect, so we instead adjust the window rect to get the decoration margins
      // and remove them from the outer size.
      let margin_left: i32;
      let margin_top: i32;
      // let margin_right: i32;
      // let margin_bottom: i32;
      {
        let adjusted_rect =
          util::adjust_window_rect_with_styles(window, style, style_ex, suggested_rect)
            .unwrap_or(suggested_rect);
        margin_left = suggested_rect.left - adjusted_rect.left;
        margin_top = suggested_rect.top - adjusted_rect.top;
        // margin_right = adjusted_rect.right - suggested_rect.right;
        // margin_bottom = adjusted_rect.bottom - suggested_rect.bottom;
      }

      let old_physical_inner_rect = {
        let mut old_physical_inner_rect = RECT::default();
        GetClientRect(window, &mut old_physical_inner_rect);
        let mut origin = POINT::default();
        ClientToScreen(window, &mut origin);

        old_physical_inner_rect.left += origin.x;
        old_physical_inner_rect.right += origin.x;
        old_physical_inner_rect.top += origin.y;
        old_physical_inner_rect.bottom += origin.y;

        old_physical_inner_rect
      };
      let old_physical_inner_size = PhysicalSize::new(
        (old_physical_inner_rect.right - old_physical_inner_rect.left) as u32,
        (old_physical_inner_rect.bottom - old_physical_inner_rect.top) as u32,
      );

      // `allow_resize` prevents us from re-applying DPI adjustment to the restored size after
      // exiting fullscreen (the restored size is already DPI adjusted).
      let mut new_physical_inner_size = match allow_resize {
        // We calculate our own size because the default suggested rect doesn't do a great job
        // of preserving the window's logical size.
        true => old_physical_inner_size
          .to_logical::<f64>(old_scale_factor)
          .to_physical::<u32>(new_scale_factor),
        false => old_physical_inner_size,
      };

      subclass_input.send_event(Event::WindowEvent {
        window_id: RootWindowId(WindowId(window.0)),
        event: ScaleFactorChanged {
          scale_factor: new_scale_factor,
          new_inner_size: &mut new_physical_inner_size,
        },
      });

      let dragging_window: bool;

      {
        let window_state = subclass_input.window_state.lock();
        dragging_window = window_state
          .window_flags()
          .contains(WindowFlags::MARKER_IN_SIZE_MOVE);
        // Unset maximized if we're changing the window's size.
        if new_physical_inner_size != old_physical_inner_size {
          WindowState::set_window_flags(window_state, window, |f| {
            f.set(WindowFlags::MAXIMIZED, false)
          });
        }
      }

      let new_outer_rect: RECT;
      {
        let suggested_ul = (
          suggested_rect.left + margin_left,
          suggested_rect.top + margin_top,
        );

        let mut conservative_rect = RECT {
          left: suggested_ul.0,
          top: suggested_ul.1,
          right: suggested_ul.0 + new_physical_inner_size.width as i32,
          bottom: suggested_ul.1 + new_physical_inner_size.height as i32,
        };

        conservative_rect =
          util::adjust_window_rect_with_styles(window, style, style_ex, conservative_rect)
            .unwrap_or(conservative_rect);

        // If we're dragging the window, offset the window so that the cursor's
        // relative horizontal position in the title bar is preserved.
        if dragging_window {
          let bias = {
            let cursor_pos = {
              let mut pos = POINT::default();
              GetCursorPos(&mut pos);
              pos
            };
            let suggested_cursor_horizontal_ratio = (cursor_pos.x - suggested_rect.left) as f64
              / (suggested_rect.right - suggested_rect.left) as f64;

            (cursor_pos.x
              - (suggested_cursor_horizontal_ratio
                * (conservative_rect.right - conservative_rect.left) as f64) as i32)
              - conservative_rect.left
          };
          conservative_rect.left += bias;
          conservative_rect.right += bias;
        }

        // Check to see if the new window rect is on the monitor with the new DPI factor.
        // If it isn't, offset the window so that it is.
        let new_dpi_monitor = MonitorFromWindow(window, MONITOR_DEFAULTTONULL);
        let conservative_rect_monitor = MonitorFromRect(&conservative_rect, MONITOR_DEFAULTTONULL);
        new_outer_rect = {
          if conservative_rect_monitor != new_dpi_monitor {
            let get_monitor_rect = |monitor| {
              let mut monitor_info = MONITORINFO {
                cbSize: mem::size_of::<MONITORINFO>() as _,
                ..Default::default()
              };
              GetMonitorInfoW(monitor, &mut monitor_info);
              monitor_info.rcMonitor
            };
            let wrong_monitor = conservative_rect_monitor;
            let wrong_monitor_rect = get_monitor_rect(wrong_monitor);
            let new_monitor_rect = get_monitor_rect(new_dpi_monitor);

            // The direction to nudge the window in to get the window onto the monitor with
            // the new DPI factor. We calculate this by seeing which monitor edges are
            // shared and nudging away from the wrong monitor based on those.
            let delta_nudge_to_dpi_monitor = (
              if wrong_monitor_rect.left == new_monitor_rect.right {
                -1
              } else if wrong_monitor_rect.right == new_monitor_rect.left {
                1
              } else {
                0
              },
              if wrong_monitor_rect.bottom == new_monitor_rect.top {
                1
              } else if wrong_monitor_rect.top == new_monitor_rect.bottom {
                -1
              } else {
                0
              },
            );

            let abort_after_iterations = new_monitor_rect.right - new_monitor_rect.left
              + new_monitor_rect.bottom
              - new_monitor_rect.top;
            for _ in 0..abort_after_iterations {
              conservative_rect.left += delta_nudge_to_dpi_monitor.0;
              conservative_rect.right += delta_nudge_to_dpi_monitor.0;
              conservative_rect.top += delta_nudge_to_dpi_monitor.1;
              conservative_rect.bottom += delta_nudge_to_dpi_monitor.1;

              if MonitorFromRect(&conservative_rect, MONITOR_DEFAULTTONULL) == new_dpi_monitor {
                break;
              }
            }
          }

          conservative_rect
        };
      }

      SetWindowPos(
        window,
        HWND::default(),
        new_outer_rect.left,
        new_outer_rect.top,
        new_outer_rect.right - new_outer_rect.left,
        new_outer_rect.bottom - new_outer_rect.top,
        SWP_NOZORDER | SWP_NOACTIVATE,
      );

      result = ProcResult::Value(LRESULT(0));
    }

    win32wm::WM_WININICHANGE => {
      use crate::event::WindowEvent::ThemeChanged;

      let preferred_theme = subclass_input.window_state.lock().preferred_theme;

      if preferred_theme.is_none() {
        let new_theme = try_theme(window, preferred_theme);
        let mut window_state = subclass_input.window_state.lock();

        if window_state.current_theme != new_theme {
          window_state.current_theme = new_theme;
          mem::drop(window_state);
          subclass_input.send_event(Event::WindowEvent {
            window_id: RootWindowId(WindowId(window.0)),
            event: ThemeChanged(new_theme),
          });
        }
      }
    }

    win32wm::WM_NCCALCSIZE => {
      let window_flags = subclass_input.window_state.lock().window_flags();

      if wparam == WPARAM(0) || window_flags.contains(WindowFlags::MARKER_DECORATIONS) {
        result = ProcResult::DefSubclassProc;
      } else {
        // adjust the maximized borderless window so it doesn't cover the taskbar
        if util::is_maximized(window) {
          let params = &mut *(lparam.0 as *mut NCCALCSIZE_PARAMS);
          if let Ok(monitor_info) =
            monitor::get_monitor_info(MonitorFromRect(&params.rgrc[0], MONITOR_DEFAULTTONULL))
          {
            let mut rect = monitor_info.monitorInfo.rcWork;

            let mut edges = 0;
            for edge in [ABE_BOTTOM, ABE_LEFT, ABE_TOP, ABE_RIGHT] {
              let mut app_data = APPBARDATA {
                cbSize: std::mem::size_of::<APPBARDATA>() as _,
                uEdge: edge,
                ..Default::default()
              };
              if SHAppBarMessage(ABM_GETAUTOHIDEBAR, &mut app_data) != 0 {
                edges |= edge;
              }
            }

            // keep a 1px for taskbar auto-hide to work
            if edges & ABE_BOTTOM != 0 {
              rect.bottom -= 1;
            }
            if edges & ABE_LEFT != 0 {
              rect.left += 1;
            }
            if edges & ABE_TOP != 0 {
              rect.top += 1;
            }
            if edges & ABE_RIGHT != 0 {
              rect.right -= 1;
            }

            params.rgrc[0] = rect;
          }
        } else if window_flags.contains(WindowFlags::MARKER_UNDECORATED_SHADOW) {
          let params = &mut *(lparam.0 as *mut NCCALCSIZE_PARAMS);
          params.rgrc[0].top += 1;
          params.rgrc[0].bottom += 1;
        }
        result = ProcResult::Value(LRESULT(0)); // return 0 here to make the window borderless
      }
    }

    win32wm::WM_NCHITTEST => {
      // Allow resizing unmaximized borderless window
      if !util::is_maximized(window)
        && !subclass_input
          .window_state
          .lock()
          .window_flags()
          .contains(WindowFlags::MARKER_DECORATIONS)
      {
        // cursor location
        let (cx, cy) = (
          i32::from(util::GET_X_LPARAM(lparam)),
          i32::from(util::GET_Y_LPARAM(lparam)),
        );

        result = ProcResult::Value(crate::platform_impl::hit_test(window.0 as _, cx, cy));
      } else {
        result = ProcResult::DefSubclassProc;
      }
    }

    win32wm::WM_SYSCHAR => {
      // Handle system shortcut e.g. Alt+Space for window menu
      result = ProcResult::DefWindowProc;
    }

    _ => {
      if msg == *DESTROY_MSG_ID {
        DestroyWindow(window);
        result = ProcResult::Value(LRESULT(0));
      } else if msg == *SET_RETAIN_STATE_ON_SIZE_MSG_ID {
        let mut window_state = subclass_input.window_state.lock();
        window_state.set_window_flags_in_place(|f| {
          f.set(WindowFlags::MARKER_RETAIN_STATE_ON_SIZE, wparam.0 != 0)
        });
        result = ProcResult::Value(LRESULT(0));
      } else if msg == *S_U_TASKBAR_RESTART {
        let window_state = subclass_input.window_state.lock();
        set_skip_taskbar(window, window_state.skip_taskbar);
      }
    }
  };

  subclass_input
    .event_loop_runner
    .catch_unwind(callback)
    .unwrap_or_else(|| result = ProcResult::Value(LRESULT(-1)));

  match result {
    ProcResult::DefSubclassProc => DefSubclassProc(window, msg, wparam, lparam),
    ProcResult::DefWindowProc => DefWindowProcW(window, msg, wparam, lparam),
    ProcResult::Value(val) => val,
  }
}

unsafe extern "system" fn thread_event_target_callback<T: 'static>(
  window: HWND,
  msg: u32,
  wparam: WPARAM,
  lparam: LPARAM,
  _: usize,
  subclass_input_ptr: usize,
) -> LRESULT {
  let subclass_input = Box::from_raw(subclass_input_ptr as *mut ThreadMsgTargetSubclassInput<T>);

  let mut subclass_removed = false;

  // I decided to bind the closure to `callback` and pass it to catch_unwind rather than passing
  // the closure to catch_unwind directly so that the match body indendation wouldn't change and
  // the git blame and history would be preserved.
  let callback = || match msg {
    win32wm::WM_NCDESTROY => {
      remove_event_target_window_subclass::<T>(window);
      subclass_removed = true;
      RedrawWindow(window, None, HRGN::default(), RDW_INTERNALPAINT);
      LRESULT(0)
    }
    // Because WM_PAINT comes after all other messages, we use it during modal loops to detect
    // when the event queue has been emptied. See `process_event` for more details.
    win32wm::WM_PAINT => {
      ValidateRect(window, None);
      // If the WM_PAINT handler in `public_window_callback` has already flushed the redraw
      // events, `handling_events` will return false and we won't emit a second
      // `RedrawEventsCleared` event.
      if subclass_input.event_loop_runner.handling_events() {
        if subclass_input.event_loop_runner.should_buffer() {
          // This branch can be triggered when a nested win32 event loop is triggered
          // inside of the `event_handler` callback.
          RedrawWindow(window, None, HRGN::default(), RDW_INTERNALPAINT);
        } else {
          // This WM_PAINT handler will never be re-entrant because `flush_paint_messages`
          // doesn't call WM_PAINT for the thread event target (i.e. this window).
          assert!(flush_paint_messages(
            None,
            &subclass_input.event_loop_runner
          ));
          subclass_input.event_loop_runner.redraw_events_cleared();
          process_control_flow(&subclass_input.event_loop_runner);
        }
      }

      // Default WM_PAINT behaviour. This makes sure modals and popups are shown immediatly when opening them.
      DefSubclassProc(window, msg, wparam, lparam)
    }

    win32wm::WM_INPUT_DEVICE_CHANGE => {
      let event = match wparam.0 as u32 {
        win32wm::GIDC_ARRIVAL => DeviceEvent::Added,
        win32wm::GIDC_REMOVAL => DeviceEvent::Removed,
        _ => unreachable!(),
      };

      subclass_input.send_event(Event::DeviceEvent {
        device_id: wrap_device_id(lparam.0),
        event,
      });
      RedrawWindow(window, None, HRGN::default(), RDW_INTERNALPAINT);

      LRESULT(0)
    }

    win32wm::WM_INPUT => {
      if let Some(data) = raw_input::get_raw_input_data(HRAWINPUT(lparam.0)) {
        handle_raw_input(&subclass_input, data);
        RedrawWindow(window, None, HRGN::default(), RDW_INTERNALPAINT);
      }

      DefSubclassProc(window, msg, wparam, lparam)
    }

    _ if msg == *USER_EVENT_MSG_ID => {
      if let Ok(event) = subclass_input.user_event_receiver.recv() {
        subclass_input.send_event(Event::UserEvent(event));
      }
      RedrawWindow(window, None, HRGN::default(), RDW_INTERNALPAINT);
      LRESULT(0)
    }
    _ if msg == *EXEC_MSG_ID => {
      let mut function: ThreadExecFn = Box::from_raw(wparam.0 as *mut _);
      function();
      RedrawWindow(window, None, HRGN::default(), RDW_INTERNALPAINT);
      LRESULT(0)
    }
    _ if msg == *PROCESS_NEW_EVENTS_MSG_ID => {
      PostThreadMessageW(
        subclass_input.event_loop_runner.wait_thread_id(),
        *CANCEL_WAIT_UNTIL_MSG_ID,
        WPARAM(0),
        LPARAM(0),
      );

      // if the control_flow is WaitUntil, make sure the given moment has actually passed
      // before emitting NewEvents
      if let ControlFlow::WaitUntil(wait_until) = subclass_input.event_loop_runner.control_flow() {
        let mut msg = MSG::default();
        while Instant::now() < wait_until {
          if PeekMessageW(&mut msg, HWND::default(), 0, 0, PM_NOREMOVE).as_bool() {
            // This works around a "feature" in PeekMessageW. If the message PeekMessageW
            // gets is a WM_PAINT message that had RDW_INTERNALPAINT set (i.e. doesn't
            // have an update region), PeekMessageW will remove that window from the
            // redraw queue even though we told it not to remove messages from the
            // queue. We fix it by re-dispatching an internal paint message to that
            // window.
            if msg.message == WM_PAINT {
              let mut rect = RECT::default();
              if !GetUpdateRect(msg.hwnd, Some(&mut rect), false).as_bool() {
                RedrawWindow(msg.hwnd, None, HRGN::default(), RDW_INTERNALPAINT);
              }
            }

            break;
          }
        }
      }
      subclass_input.event_loop_runner.poll();
      RedrawWindow(window, None, HRGN::default(), RDW_INTERNALPAINT);
      LRESULT(0)
    }
    _ => DefSubclassProc(window, msg, wparam, lparam),
  };

  let result = subclass_input
    .event_loop_runner
    .catch_unwind(callback)
    .unwrap_or(LRESULT(-1));
  if subclass_removed {
    mem::drop(subclass_input);
  } else {
    Box::into_raw(subclass_input);
  }
  result
}

unsafe fn handle_raw_input<T: 'static>(
  subclass_input: &ThreadMsgTargetSubclassInput<T>,
  data: RAWINPUT,
) {
  use crate::event::{
    DeviceEvent::{Button, Key, Motion, MouseMotion, MouseWheel},
    ElementState::{Pressed, Released},
    MouseScrollDelta::LineDelta,
  };

  let device_id = wrap_device_id(data.header.hDevice.0 as _);

  if data.header.dwType == RIM_TYPEMOUSE.0 {
    let mouse = data.data.mouse;

    if util::has_flag(mouse.usFlags, MOUSE_MOVE_RELATIVE as u16) {
      let x = mouse.lLastX as f64;
      let y = mouse.lLastY as f64;

      if x != 0.0 {
        subclass_input.send_event(Event::DeviceEvent {
          device_id,
          event: Motion { axis: 0, value: x },
        });
      }

      if y != 0.0 {
        subclass_input.send_event(Event::DeviceEvent {
          device_id,
          event: Motion { axis: 1, value: y },
        });
      }

      if x != 0.0 || y != 0.0 {
        subclass_input.send_event(Event::DeviceEvent {
          device_id,
          event: MouseMotion { delta: (x, y) },
        });
      }
    }

    if util::has_flag(
      mouse.Anonymous.Anonymous.usButtonFlags,
      RI_MOUSE_WHEEL as u16,
    ) {
      // We must cast to SHORT first, becaues `usButtonData` must be interpreted as signed.
      let delta = mouse.Anonymous.Anonymous.usButtonData as f32 / WHEEL_DELTA as f32;
      subclass_input.send_event(Event::DeviceEvent {
        device_id,
        event: MouseWheel {
          delta: LineDelta(0.0, delta),
        },
      });
    }

    let button_state =
      raw_input::get_raw_mouse_button_state(mouse.Anonymous.Anonymous.usButtonFlags);
    // Left, middle, and right, respectively.
    for (index, state) in button_state.iter().enumerate() {
      if let Some(state) = *state {
        // This gives us consistency with X11, since there doesn't
        // seem to be anything else reasonable to do for a mouse
        // button ID.
        let button = (index + 1) as _;
        subclass_input.send_event(Event::DeviceEvent {
          device_id,
          event: Button { button, state },
        });
      }
    }
  } else if data.header.dwType == RIM_TYPEKEYBOARD.0 {
    let keyboard = data.data.keyboard;

    let pressed = keyboard.Message == WM_KEYDOWN || keyboard.Message == WM_SYSKEYDOWN;
    let released = keyboard.Message == WM_KEYUP || keyboard.Message == WM_SYSKEYUP;

    if !pressed && !released {
      return;
    }

    let state = if pressed { Pressed } else { Released };
    let extension = {
      if util::has_flag(keyboard.Flags, RI_KEY_E0 as _) {
        0xE000
      } else if util::has_flag(keyboard.Flags, RI_KEY_E1 as _) {
        0xE100
      } else {
        0x0000
      }
    };
    let scancode = if keyboard.MakeCode == 0 {
      // In some cases (often with media keys) the device reports a scancode of 0 but a
      // valid virtual key. In these cases we obtain the scancode from the virtual key.
      MapVirtualKeyW(keyboard.VKey as u32, MAPVK_VK_TO_VSC_EX) as u16
    } else {
      keyboard.MakeCode | extension
    };
    if scancode == 0xE11D || scancode == 0xE02A {
      // At the hardware (or driver?) level, pressing the Pause key is equivalent to pressing
      // Ctrl+NumLock.
      // This equvalence means that if the user presses Pause, the keyboard will emit two
      // subsequent keypresses:
      // 1, 0xE11D - Which is a left Ctrl (0x1D) with an extension flag (0xE100)
      // 2, 0x0045 - Which on its own can be interpreted as Pause
      //
      // There's another combination which isn't quite an equivalence:
      // PrtSc used to be Shift+Asterisk. This means that on some keyboards, presssing
      // PrtSc (print screen) produces the following sequence:
      // 1, 0xE02A - Which is a left shift (0x2A) with an extension flag (0xE000)
      // 2, 0xE037 - Which is a numpad multiply (0x37) with an exteion flag (0xE000). This on
      //             its own it can be interpreted as PrtSc
      //
      // For this reason, if we encounter the first keypress, we simply ignore it, trusting
      // that there's going to be another event coming, from which we can extract the
      // appropriate key.
      // For more on this, read the article by Raymond Chen, titled:
      // "Why does Ctrl+ScrollLock cancel dialogs?"
      // https://devblogs.microsoft.com/oldnewthing/20080211-00/?p=23503
      return;
    }
    let code = if VIRTUAL_KEY(keyboard.VKey) == VK_NUMLOCK {
      // Historically, the NumLock and the Pause key were one and the same physical key.
      // The user could trigger Pause by pressing Ctrl+NumLock.
      // Now these are often physically separate and the two keys can be differentiated by
      // checking the extension flag of the scancode. NumLock is 0xE045, Pause is 0x0045.
      //
      // However in this event, both keys are reported as 0x0045 even on modern hardware.
      // Therefore we use the virtual key instead to determine whether it's a NumLock and
      // set the KeyCode accordingly.
      //
      // For more on this, read the article by Raymond Chen, titled:
      // "Why does Ctrl+ScrollLock cancel dialogs?"
      // https://devblogs.microsoft.com/oldnewthing/20080211-00/?p=23503
      KeyCode::NumLock
    } else {
      KeyCode::from_scancode(scancode as u32)
    };
    if VIRTUAL_KEY(keyboard.VKey) == VK_SHIFT {
      match code {
        KeyCode::NumpadDecimal
        | KeyCode::Numpad0
        | KeyCode::Numpad1
        | KeyCode::Numpad2
        | KeyCode::Numpad3
        | KeyCode::Numpad4
        | KeyCode::Numpad5
        | KeyCode::Numpad6
        | KeyCode::Numpad7
        | KeyCode::Numpad8
        | KeyCode::Numpad9 => {
          // On Windows, holding the Shift key makes numpad keys behave as if NumLock
          // wasn't active. The way this is exposed to applications by the system is that
          // the application receives a fake key release event for the shift key at the
          // moment when the numpad key is pressed, just before receiving the numpad key
          // as well.
          //
          // The issue is that in the raw device event (here), the fake shift release
          // event reports the numpad key as the scancode. Unfortunately, the event doesn't
          // have any information to tell whether it's the left shift or the right shift
          // that needs to get the fake release (or press) event so we don't forward this
          // event to the application at all.
          //
          // For more on this, read the article by Raymond Chen, titled:
          // "The shift key overrides NumLock"
          // https://devblogs.microsoft.com/oldnewthing/20040906-00/?p=37953
          return;
        }
        _ => (),
      }
    }
    subclass_input.send_event(Event::DeviceEvent {
      device_id,
      event: Key(RawKeyEvent {
        physical_key: code,
        state,
      }),
    });
  }
}<|MERGE_RESOLUTION|>--- conflicted
+++ resolved
@@ -44,12 +44,7 @@
 };
 
 use crate::{
-<<<<<<< HEAD
-  dpi::{PhysicalPosition, PhysicalSize},
-=======
-  accelerator::AcceleratorId,
   dpi::{PhysicalPosition, PhysicalSize, PixelUnit},
->>>>>>> ea14c6b1
   error::ExternalError,
   event::{DeviceEvent, Event, Force, RawKeyEvent, Touch, TouchPhase, WindowEvent},
   event_loop::{ControlFlow, DeviceEventFilter, EventLoopClosed, EventLoopWindowTarget as RootELW},
