// Copyright 2019-2021 Tauri Programme within The Commons Conservancy
// SPDX-License-Identifier: Apache-2.0

//! The `Event` enum and assorted supporting types.
//!
//! These are sent to the closure given to [`EventLoop::run(...)`][event_loop_run], where they get
//! processed and used to modify the program state. For more details, see the root-level documentation.
//!
//! Some of these events represent different "parts" of a traditional event-handling loop. You could
//! approximate the basic ordering loop of [`EventLoop::run(...)`][event_loop_run] like this:
//!
//! ```rust,ignore
//! let mut control_flow = ControlFlow::Poll;
//! let mut start_cause = StartCause::Init;
//!
//! while control_flow != ControlFlow::Exit {
//!     event_handler(NewEvents(start_cause), ..., &mut control_flow);
//!
//!     for e in (window events, user events, device events) {
//!         event_handler(e, ..., &mut control_flow);
//!     }
//!     event_handler(MainEventsCleared, ..., &mut control_flow);
//!
//!     for w in (redraw windows) {
//!         event_handler(RedrawRequested(w), ..., &mut control_flow);
//!     }
//!     event_handler(RedrawEventsCleared, ..., &mut control_flow);
//!
//!     start_cause = wait_if_necessary(control_flow);
//! }
//!
//! event_handler(LoopDestroyed, ..., &mut control_flow);
//! ```
//!
//! This leaves out timing details like `ControlFlow::WaitUntil` but hopefully
//! describes what happens in what order.
//!
//! [event_loop_run]: crate::event_loop::EventLoop::run
use instant::Instant;
use std::path::PathBuf;

use crate::{
  accelerator::AcceleratorId,
  dpi::{PhysicalPosition, PhysicalSize},
  keyboard::{self, ModifiersState},
  menu::{MenuId, MenuType},
  platform_impl,
  window::{Theme, WindowId},
};

/// Describes a generic event.
///
/// See the module-level docs for more information on the event loop manages each event.
#[non_exhaustive]
#[derive(Debug, PartialEq)]
pub enum Event<'a, T: 'static> {
  /// Emitted when new events arrive from the OS to be processed.
  ///
  /// This event type is useful as a place to put code that should be done before you start
  /// processing events, such as updating frame timing information for benchmarking or checking
  /// the [`StartCause`][crate::event::StartCause] to see if a timer set by
  /// [`ControlFlow::WaitUntil`](crate::event_loop::ControlFlow::WaitUntil) has elapsed.
  NewEvents(StartCause),

  /// Emitted when the OS sends an event to a tao window.
  #[non_exhaustive]
  WindowEvent {
    window_id: WindowId,
    event: WindowEvent<'a>,
  },

  /// Emitted when the OS sends an event to a device.
  #[non_exhaustive]
  DeviceEvent {
    device_id: DeviceId,
    event: DeviceEvent,
  },

  /// Emitted when an event is sent from [`EventLoopProxy::send_event`](crate::event_loop::EventLoopProxy::send_event)
  UserEvent(T),

  /// Emitted when a menu has been clicked. There are two types of menu event. One comes from the
  /// menu bar, the other comes from the status bar.
<<<<<<< HEAD
  #[non_exhaustive]
  MenuEvent { menu_id: MenuId, origin: MenuType },
=======
  MenuEvent {
    window_id: Option<WindowId>,
    menu_id: MenuId,
    origin: MenuType,
  },
>>>>>>> e0bfa021

  /// Emitted when tray has been clicked.
  ///
  /// ## Platform-specific
  ///
  /// - **iOS / Android / Linux:** Unsupported.
  #[non_exhaustive]
  TrayEvent {
    bounds: Rectangle,
    event: TrayEvent,
    position: PhysicalPosition<f64>,
  },

  /// Emitted when a global shortcut is triggered.
  ///
  /// ## Platform-specific
  ///
  /// - **iOS / Android:** Unsupported.
  GlobalShortcutEvent(AcceleratorId),

  /// Emitted when the application has been suspended.
  Suspended,

  /// Emitted when the application has been resumed.
  Resumed,

  /// Emitted when all of the event loop's input events have been processed and redraw processing
  /// is about to begin.
  ///
  /// This event is useful as a place to put your code that should be run after all
  /// state-changing events have been handled and you want to do stuff (updating state, performing
  /// calculations, etc) that happens as the "main body" of your event loop. If your program only draws
  /// graphics when something changes, it's usually better to do it in response to
  /// [`Event::RedrawRequested`](crate::event::Event::RedrawRequested), which gets emitted
  /// immediately after this event. Programs that draw graphics continuously, like most games,
  /// can render here unconditionally for simplicity.
  MainEventsCleared,

  /// Emitted after `MainEventsCleared` when a window should be redrawn.
  ///
  /// This gets triggered in two scenarios:
  /// - The OS has performed an operation that's invalidated the window's contents (such as
  ///   resizing the window).
  /// - The application has explicitly requested a redraw via
  ///   [`Window::request_redraw`](crate::window::Window::request_redraw).
  ///
  /// During each iteration of the event loop, Tao will aggregate duplicate redraw requests
  /// into a single event, to help avoid duplicating rendering work.
  ///
  /// Mainly of interest to applications with mostly-static graphics that avoid redrawing unless
  /// something changes, like most non-game GUIs.
  RedrawRequested(WindowId),

  /// Emitted after all `RedrawRequested` events have been processed and control flow is about to
  /// be taken away from the program. If there are no `RedrawRequested` events, it is emitted
  /// immediately after `MainEventsCleared`.
  ///
  /// This event is useful for doing any cleanup or bookkeeping work after all the rendering
  /// tasks have been completed.
  RedrawEventsCleared,

  /// Emitted when the event loop is being shut down.
  ///
  /// This is irreversable - if this event is emitted, it is guaranteed to be the last event that
  /// gets emitted. You generally want to treat this as an "do on quit" event.
  LoopDestroyed,
}

impl<T: Clone> Clone for Event<'static, T> {
  fn clone(&self) -> Self {
    use self::Event::*;
    match self {
      WindowEvent { window_id, event } => WindowEvent {
        window_id: *window_id,
        event: event.clone(),
      },
      UserEvent(event) => UserEvent(event.clone()),
      DeviceEvent { device_id, event } => DeviceEvent {
        device_id: *device_id,
        event: event.clone(),
      },
      NewEvents(cause) => NewEvents(*cause),
      MainEventsCleared => MainEventsCleared,
      RedrawRequested(wid) => RedrawRequested(*wid),
      RedrawEventsCleared => RedrawEventsCleared,
      LoopDestroyed => LoopDestroyed,
      Suspended => Suspended,
      Resumed => Resumed,
      MenuEvent {
        window_id,
        menu_id,
        origin,
      } => MenuEvent {
        window_id: *window_id,
        menu_id: *menu_id,
        origin: *origin,
      },
      TrayEvent {
        bounds,
        event,
        position,
      } => TrayEvent {
        bounds: *bounds,
        event: *event,
        position: *position,
      },
      GlobalShortcutEvent(accelerator_id) => GlobalShortcutEvent(*accelerator_id),
    }
  }
}

impl<'a, T> Event<'a, T> {
  pub fn map_nonuser_event<U>(self) -> Result<Event<'a, U>, Event<'a, T>> {
    use self::Event::*;
    match self {
      UserEvent(_) => Err(self),
      WindowEvent { window_id, event } => Ok(WindowEvent { window_id, event }),
      DeviceEvent { device_id, event } => Ok(DeviceEvent { device_id, event }),
      NewEvents(cause) => Ok(NewEvents(cause)),
      MainEventsCleared => Ok(MainEventsCleared),
      RedrawRequested(wid) => Ok(RedrawRequested(wid)),
      RedrawEventsCleared => Ok(RedrawEventsCleared),
      LoopDestroyed => Ok(LoopDestroyed),
      Suspended => Ok(Suspended),
      Resumed => Ok(Resumed),
      MenuEvent {
        window_id,
        menu_id,
        origin,
      } => Ok(MenuEvent {
        window_id,
        menu_id,
        origin,
      }),
      TrayEvent {
        bounds,
        event,
        position,
      } => Ok(TrayEvent {
        bounds,
        event,
        position,
      }),
      GlobalShortcutEvent(accelerator_id) => Ok(GlobalShortcutEvent(accelerator_id)),
    }
  }

  /// If the event doesn't contain a reference, turn it into an event with a `'static` lifetime.
  /// Otherwise, return `None`.
  pub fn to_static(self) -> Option<Event<'static, T>> {
    use self::Event::*;
    match self {
      WindowEvent { window_id, event } => event
        .to_static()
        .map(|event| WindowEvent { window_id, event }),
      UserEvent(event) => Some(UserEvent(event)),
      DeviceEvent { device_id, event } => Some(DeviceEvent { device_id, event }),
      NewEvents(cause) => Some(NewEvents(cause)),
      MainEventsCleared => Some(MainEventsCleared),
      RedrawRequested(wid) => Some(RedrawRequested(wid)),
      RedrawEventsCleared => Some(RedrawEventsCleared),
      LoopDestroyed => Some(LoopDestroyed),
      Suspended => Some(Suspended),
      Resumed => Some(Resumed),
      MenuEvent {
        window_id,
        menu_id,
        origin,
      } => Some(MenuEvent {
        window_id,
        menu_id,
        origin,
      }),
      TrayEvent {
        bounds,
        event,
        position,
      } => Some(TrayEvent {
        bounds,
        event,
        position,
      }),
      GlobalShortcutEvent(accelerator_id) => Some(GlobalShortcutEvent(accelerator_id)),
    }
  }
}

/// Describes the reason the event loop is resuming.
#[derive(Debug, Clone, Copy, PartialEq, Eq)]
#[non_exhaustive]
pub enum StartCause {
  /// Sent if the time specified by `ControlFlow::WaitUntil` has been reached. Contains the
  /// moment the timeout was requested and the requested resume time. The actual resume time is
  /// guaranteed to be equal to or after the requested resume time.
  #[non_exhaustive]
  ResumeTimeReached {
    start: Instant,
    requested_resume: Instant,
  },

  /// Sent if the OS has new events to send to the window, after a wait was requested. Contains
  /// the moment the wait was requested and the resume time, if requested.
  #[non_exhaustive]
  WaitCancelled {
    start: Instant,
    requested_resume: Option<Instant>,
  },

  /// Sent if the event loop is being resumed after the loop's control flow was set to
  /// `ControlFlow::Poll`.
  Poll,

  /// Sent once, immediately after `run` is called. Indicates that the loop was just initialized.
  Init,
}

/// Describes an event from a `Window`.
#[non_exhaustive]
#[derive(Debug, PartialEq)]
pub enum WindowEvent<'a> {
  /// The size of the window has changed. Contains the client area's new dimensions.
  Resized(PhysicalSize<u32>),

  /// The position of the window has changed. Contains the window's new position.
  Moved(PhysicalPosition<i32>),

  /// The window has been requested to close.
  CloseRequested,

  /// The window has been destroyed.
  Destroyed,

  /// A file has been dropped into the window.
  ///
  /// When the user drops multiple files at once, this event will be emitted for each file
  /// separately.
  DroppedFile(PathBuf),

  /// A file is being hovered over the window.
  ///
  /// When the user hovers multiple files at once, this event will be emitted for each file
  /// separately.
  HoveredFile(PathBuf),

  /// A file was hovered, but has exited the window.
  ///
  /// There will be a single `HoveredFileCancelled` event triggered even if multiple files were
  /// hovered.
  HoveredFileCancelled,

  /// The window received a unicode character.
  ReceivedImeText(String),

  /// The window gained or lost focus.
  ///
  /// The parameter is true if the window has gained focus, and false if it has lost focus.
  Focused(bool),

  /// An event from the keyboard has been received.
  ///
  /// ## Platform-specific
  /// - **Windows:** The shift key overrides NumLock. In other words, while shift is held down,
  ///   numpad keys act as if NumLock wasn't active. When this is used, the OS sends fake key
  ///   events which are not marked as `is_synthetic`.
  #[non_exhaustive]
  KeyboardInput {
    device_id: DeviceId,
    event: KeyEvent,

    /// If `true`, the event was generated synthetically by tao
    /// in one of the following circumstances:
    ///
    /// * Synthetic key press events are generated for all keys pressed
    ///   when a window gains focus. Likewise, synthetic key release events
    ///   are generated for all keys pressed when a window goes out of focus.
    ///   ***Currently, this is only functional on Linux and Windows***
    ///
    /// Otherwise, this value is always `false`.
    is_synthetic: bool,
  },

  /// The keyboard modifiers have changed.
  ModifiersChanged(ModifiersState),

  /// The cursor has moved on the window.
  CursorMoved {
    device_id: DeviceId,

    /// (x,y) coords in pixels relative to the top-left corner of the window. Because the range of this data is
    /// limited by the display area and it may have been transformed by the OS to implement effects such as cursor
    /// acceleration, it should not be used to implement non-cursor-like interactions such as 3D camera control.
    position: PhysicalPosition<f64>,
    #[deprecated = "Deprecated in favor of WindowEvent::ModifiersChanged"]
    modifiers: ModifiersState,
  },

  /// The cursor has entered the window.
  CursorEntered { device_id: DeviceId },

  /// The cursor has left the window.
  CursorLeft { device_id: DeviceId },

  /// A mouse wheel movement or touchpad scroll occurred.
  MouseWheel {
    device_id: DeviceId,
    delta: MouseScrollDelta,
    phase: TouchPhase,
    #[deprecated = "Deprecated in favor of WindowEvent::ModifiersChanged"]
    modifiers: ModifiersState,
  },

  /// An mouse button press has been received.
  MouseInput {
    device_id: DeviceId,
    state: ElementState,
    button: MouseButton,
    #[deprecated = "Deprecated in favor of WindowEvent::ModifiersChanged"]
    modifiers: ModifiersState,
  },

  /// Touchpad pressure event.
  ///
  /// At the moment, only supported on Apple forcetouch-capable macbooks.
  /// The parameters are: pressure level (value between 0 and 1 representing how hard the touchpad
  /// is being pressed) and stage (integer representing the click level).
  TouchpadPressure {
    device_id: DeviceId,
    pressure: f32,
    stage: i64,
  },

  /// Motion on some analog axis. May report data redundant to other, more specific events.
  AxisMotion {
    device_id: DeviceId,
    axis: AxisId,
    value: f64,
  },

  /// Touch event has been received
  Touch(Touch),

  /// The window's scale factor has changed.
  ///
  /// The following user actions can cause DPI changes:
  ///
  /// * Changing the display's resolution.
  /// * Changing the display's scale factor (e.g. in Control Panel on Windows).
  /// * Moving the window to a display with a different scale factor.
  ///
  /// After this event callback has been processed, the window will be resized to whatever value
  /// is pointed to by the `new_inner_size` reference. By default, this will contain the size suggested
  /// by the OS, but it can be changed to any value.
  ///
  /// For more information about DPI in general, see the [`dpi`](crate::dpi) module.
  ScaleFactorChanged {
    scale_factor: f64,
    new_inner_size: &'a mut PhysicalSize<u32>,
  },

  /// The system window theme has changed.
  ///
  /// Applications might wish to react to this to change the theme of the content of the window
  /// when the system changes the window theme.
  ///
  /// At the moment this is only supported on Windows.
  ThemeChanged(Theme),
}

impl Clone for WindowEvent<'static> {
  fn clone(&self) -> Self {
    use self::WindowEvent::*;
    return match self {
      Resized(size) => Resized(*size),
      Moved(pos) => Moved(*pos),
      CloseRequested => CloseRequested,
      Destroyed => Destroyed,
      DroppedFile(file) => DroppedFile(file.clone()),
      HoveredFile(file) => HoveredFile(file.clone()),
      HoveredFileCancelled => HoveredFileCancelled,
      ReceivedImeText(c) => ReceivedImeText(c.clone()),
      Focused(f) => Focused(*f),
      KeyboardInput {
        device_id,
        event,
        is_synthetic,
      } => KeyboardInput {
        device_id: *device_id,
        event: event.clone(),
        is_synthetic: *is_synthetic,
      },

      ModifiersChanged(modifiers) => ModifiersChanged(*modifiers),
      #[allow(deprecated)]
      CursorMoved {
        device_id,
        position,
        modifiers,
      } => CursorMoved {
        device_id: *device_id,
        position: *position,
        modifiers: *modifiers,
      },
      CursorEntered { device_id } => CursorEntered {
        device_id: *device_id,
      },
      CursorLeft { device_id } => CursorLeft {
        device_id: *device_id,
      },
      #[allow(deprecated)]
      MouseWheel {
        device_id,
        delta,
        phase,
        modifiers,
      } => MouseWheel {
        device_id: *device_id,
        delta: *delta,
        phase: *phase,
        modifiers: *modifiers,
      },
      #[allow(deprecated)]
      MouseInput {
        device_id,
        state,
        button,
        modifiers,
      } => MouseInput {
        device_id: *device_id,
        state: *state,
        button: *button,
        modifiers: *modifiers,
      },
      TouchpadPressure {
        device_id,
        pressure,
        stage,
      } => TouchpadPressure {
        device_id: *device_id,
        pressure: *pressure,
        stage: *stage,
      },
      AxisMotion {
        device_id,
        axis,
        value,
      } => AxisMotion {
        device_id: *device_id,
        axis: *axis,
        value: *value,
      },
      Touch(touch) => Touch(*touch),
      ThemeChanged(theme) => ThemeChanged(*theme),
      ScaleFactorChanged { .. } => {
        unreachable!("Static event can't be about scale factor changing")
      }
    };
  }
}

impl<'a> WindowEvent<'a> {
  pub fn to_static(self) -> Option<WindowEvent<'static>> {
    use self::WindowEvent::*;
    match self {
      Resized(size) => Some(Resized(size)),
      Moved(position) => Some(Moved(position)),
      CloseRequested => Some(CloseRequested),
      Destroyed => Some(Destroyed),
      DroppedFile(file) => Some(DroppedFile(file)),
      HoveredFile(file) => Some(HoveredFile(file)),
      HoveredFileCancelled => Some(HoveredFileCancelled),
      ReceivedImeText(c) => Some(ReceivedImeText(c)),
      Focused(focused) => Some(Focused(focused)),
      KeyboardInput {
        device_id,
        event,
        is_synthetic,
      } => Some(KeyboardInput {
        device_id,
        event,
        is_synthetic,
      }),
      ModifiersChanged(modifiers) => Some(ModifiersChanged(modifiers)),
      #[allow(deprecated)]
      CursorMoved {
        device_id,
        position,
        modifiers,
      } => Some(CursorMoved {
        device_id,
        position,
        modifiers,
      }),
      CursorEntered { device_id } => Some(CursorEntered { device_id }),
      CursorLeft { device_id } => Some(CursorLeft { device_id }),
      #[allow(deprecated)]
      MouseWheel {
        device_id,
        delta,
        phase,
        modifiers,
      } => Some(MouseWheel {
        device_id,
        delta,
        phase,
        modifiers,
      }),
      #[allow(deprecated)]
      MouseInput {
        device_id,
        state,
        button,
        modifiers,
      } => Some(MouseInput {
        device_id,
        state,
        button,
        modifiers,
      }),
      TouchpadPressure {
        device_id,
        pressure,
        stage,
      } => Some(TouchpadPressure {
        device_id,
        pressure,
        stage,
      }),
      AxisMotion {
        device_id,
        axis,
        value,
      } => Some(AxisMotion {
        device_id,
        axis,
        value,
      }),
      Touch(touch) => Some(Touch(touch)),
      ThemeChanged(theme) => Some(ThemeChanged(theme)),
      ScaleFactorChanged { .. } => None,
    }
  }
}

/// Identifier of an input device.
///
/// Whenever you receive an event arising from a particular input device, this event contains a `DeviceId` which
/// identifies its origin. Note that devices may be virtual (representing an on-screen cursor and keyboard focus) or
/// physical. Virtual devices typically aggregate inputs from multiple physical devices.
#[derive(Debug, Copy, Clone, PartialEq, Eq, PartialOrd, Ord, Hash)]
pub struct DeviceId(pub(crate) platform_impl::DeviceId);

impl DeviceId {
  /// # Safety
  /// Returns a dummy `DeviceId`, useful for unit testing. The only guarantee made about the return
  /// value of this function is that it will always be equal to itself and to future values returned
  /// by this function.  No other guarantees are made. This may be equal to a real `DeviceId`.
  ///
  /// **Passing this into a tao function will result in undefined behavior.**
  pub unsafe fn dummy() -> Self {
    DeviceId(platform_impl::DeviceId::dummy())
  }
}

/// Represents raw hardware events that are not associated with any particular window.
///
/// Useful for interactions that diverge significantly from a conventional 2D GUI, such as 3D camera or first-person
/// game controls. Many physical actions, such as mouse movement, can produce both device and window events. Because
/// window events typically arise from virtual devices (corresponding to GUI cursors and keyboard focus) the device IDs
/// may not match.
///
/// Note that these events are delivered regardless of input focus.
#[non_exhaustive]
#[derive(Clone, Debug, PartialEq)]
pub enum DeviceEvent {
  Added,
  Removed,

  /// Change in physical position of a pointing device.
  ///
  /// This represents raw, unfiltered physical motion. Not to be confused with `WindowEvent::CursorMoved`.
  #[non_exhaustive]
  MouseMotion {
    /// (x, y) change in position in unspecified units.
    ///
    /// Different devices may use different units.
    delta: (f64, f64),
  },

  /// Physical scroll event
  #[non_exhaustive]
  MouseWheel {
    delta: MouseScrollDelta,
  },

  /// Motion on some analog axis.  This event will be reported for all arbitrary input devices
  /// that tao supports on this platform, including mouse devices.  If the device is a mouse
  /// device then this will be reported alongside the MouseMotion event.
  #[non_exhaustive]
  Motion {
    axis: AxisId,
    value: f64,
  },

  #[non_exhaustive]
  Button {
    button: ButtonId,
    state: ElementState,
  },

  Key(RawKeyEvent),

  #[non_exhaustive]
  Text {
    codepoint: char,
  },
}

/// Describes a keyboard input as a raw device event.
///
/// Note that holding down a key may produce repeated `RawKeyEvent`s. The
/// operating system doesn't provide information whether such an event is a
/// repeat or the initial keypress. An application may emulate this by, for
/// example keeping a Map/Set of pressed keys and determining whether a keypress
/// corresponds to an already pressed key.
#[derive(Debug, Copy, Clone, Eq, PartialEq, Hash)]
#[cfg_attr(feature = "serde", derive(Serialize, Deserialize))]
pub struct RawKeyEvent {
  pub physical_key: keyboard::KeyCode,
  pub state: ElementState,
}

/// Describes a keyboard input targeting a window.
#[derive(Debug, Clone, Eq, PartialEq, Hash)]
pub struct KeyEvent {
  /// Represents the position of a key independent of the currently active layout.
  ///
  /// It also uniquely identifies the physical key (i.e. it's mostly synonymous with a scancode).
  /// The most prevalent use case for this is games. For example the default keys for the player
  /// to move around might be the W, A, S, and D keys on a US layout. The position of these keys
  /// is more important than their label, so they should map to Z, Q, S, and D on an "AZERTY"
  /// layout. (This value is `KeyCode::KeyW` for the Z key on an AZERTY layout.)
  ///
  /// Note that `Fn` and `FnLock` key events are not guaranteed to be emitted by `tao`. These
  /// keys are usually handled at the hardware or OS level.
  pub physical_key: keyboard::KeyCode,

  /// This value is affected by all modifiers except <kbd>Ctrl</kbd>.
  ///
  /// This has two use cases:
  /// - Allows querying whether the current input is a Dead key.
  /// - Allows handling key-bindings on platforms which don't
  /// support `key_without_modifiers`.
  ///
  /// ## Platform-specific
  /// - **Web:** Dead keys might be reported as the real key instead
  /// of `Dead` depending on the browser/OS.
  ///
  pub logical_key: keyboard::Key<'static>,

  /// Contains the text produced by this keypress.
  ///
  /// In most cases this is identical to the content
  /// of the `Character` variant of `logical_key`.
  /// However, on Windows when a dead key was pressed earlier
  /// but cannot be combined with the character from this
  /// keypress, the produced text will consist of two characters:
  /// the dead-key-character followed by the character resulting
  /// from this keypress.
  ///
  /// An additional difference from `logical_key` is that
  /// this field stores the text representation of any key
  /// that has such a representation. For example when
  /// `logical_key` is `Key::Enter`, this field is `Some("\r")`.
  ///
  /// This is `None` if the current keypress cannot
  /// be interpreted as text.
  ///
  /// See also: `text_with_all_modifiers()`
  pub text: Option<&'static str>,

  pub location: keyboard::KeyLocation,
  pub state: ElementState,
  pub repeat: bool,

  pub(crate) platform_specific: platform_impl::KeyEventExtra,
}

#[cfg(any(target_os = "windows", target_os = "linux", target_os = "macos"))]
impl KeyEvent {
  /// Identical to `KeyEvent::text` but this is affected by <kbd>Ctrl</kbd>.
  ///
  /// For example, pressing <kbd>Ctrl</kbd>+<kbd>a</kbd> produces `Some("\x01")`.
  pub fn text_with_all_modifiers(&self) -> Option<&str> {
    self.platform_specific.text_with_all_modifiers
  }

  /// This value ignores all modifiers including,
  /// but not limited to <kbd>Shift</kbd>, <kbd>Caps Lock</kbd>,
  /// and <kbd>Ctrl</kbd>. In most cases this means that the
  /// unicode character in the resulting string is lowercase.
  ///
  /// This is useful for key-bindings / shortcut key combinations.
  ///
  /// In case `logical_key` reports `Dead`, this will still report the
  /// key as `Character` according to the current keyboard layout. This value
  /// cannot be `Dead`.
  pub fn key_without_modifiers(&self) -> keyboard::Key<'static> {
    self.platform_specific.key_without_modifiers.clone()
  }
}

#[cfg(not(any(target_os = "windows", target_os = "linux", target_os = "macos")))]
impl KeyEvent {
  /// Identical to `KeyEvent::text`.
  pub fn text_with_all_modifiers(&self) -> Option<&str> {
    self.text.clone()
  }

  /// Identical to `KeyEvent::logical_key`.
  pub fn key_without_modifiers(&self) -> keyboard::Key<'static> {
    self.logical_key.clone()
  }
}

/// Describes touch-screen input state.
#[non_exhaustive]
#[derive(Debug, Hash, PartialEq, Eq, Clone, Copy)]
#[cfg_attr(feature = "serde", derive(Serialize, Deserialize))]
pub enum TouchPhase {
  Started,
  Moved,
  Ended,
  Cancelled,
}

/// Describes available tray events.
// FIXME: add `hover` to TrayEvent for all platforms.
#[non_exhaustive]
#[derive(Debug, Hash, PartialEq, Eq, Clone, Copy)]
#[cfg_attr(feature = "serde", derive(Serialize, Deserialize))]
pub enum TrayEvent {
  /// Fired when a menu item receive a <kbd>Left Mouse Click</kbd>
  ///
  /// ## Platform-specific
  ///
  /// - **Linux:** Unsupported
  ///
  LeftClick,
  /// Fired when a menu item receive a <kbd>Right Mouse Click</kbd>
  ///
  /// ## Platform-specific
  ///
  /// - **Linux:** Unsupported
  /// - **macOS:** <kbd>⌃ Control</kbd> + <kbd>Mouse Click</kbd> fire this event.
  ///
  RightClick,
  /// Fired when a menu item receive a <kbd>Double Mouse Click</kbd>
  ///
  /// ## Platform-specific
  ///
  /// - **macOS / Linux:** Unsupported
  ///
  DoubleClick,
}

/// Describes a rectangle including position (x - y axis) and size.
#[derive(Debug, PartialEq, Clone, Copy)]
pub struct Rectangle {
  pub position: PhysicalPosition<f64>,
  pub size: PhysicalSize<f64>,
}

/// Represents a touch event
///
/// Every time the user touches the screen, a new `Start` event with an unique
/// identifier for the finger is generated. When the finger is lifted, an `End`
/// event is generated with the same finger id.
///
/// After a `Start` event has been emitted, there may be zero or more `Move`
/// events when the finger is moved or the touch pressure changes.
///
/// The finger id may be reused by the system after an `End` event. The user
/// should assume that a new `Start` event received with the same id has nothing
/// to do with the old finger and is a new finger.
///
/// A `Cancelled` event is emitted when the system has canceled tracking this
/// touch, such as when the window loses focus, or on iOS if the user moves the
/// device against their face.
#[derive(Debug, Clone, Copy, PartialEq)]
pub struct Touch {
  pub device_id: DeviceId,
  pub phase: TouchPhase,
  pub location: PhysicalPosition<f64>,
  /// Describes how hard the screen was pressed. May be `None` if the platform
  /// does not support pressure sensitivity.
  ///
  /// ## Platform-specific
  ///
  /// - Only available on **iOS** 9.0+ and **Windows** 8+.
  pub force: Option<Force>,
  /// Unique identifier of a finger.
  pub id: u64,
}

/// Describes the force of a touch event
#[non_exhaustive]
#[derive(Debug, Clone, Copy, PartialEq)]
pub enum Force {
  /// On iOS, the force is calibrated so that the same number corresponds to
  /// roughly the same amount of pressure on the screen regardless of the
  /// device.
  #[non_exhaustive]
  Calibrated {
    /// The force of the touch, where a value of 1.0 represents the force of
    /// an average touch (predetermined by the system, not user-specific).
    ///
    /// The force reported by Apple Pencil is measured along the axis of the
    /// pencil. If you want a force perpendicular to the device, you need to
    /// calculate this value using the `altitude_angle` value.
    force: f64,
    /// The maximum possible force for a touch.
    ///
    /// The value of this field is sufficiently high to provide a wide
    /// dynamic range for values of the `force` field.
    max_possible_force: f64,
    /// The altitude (in radians) of the stylus.
    ///
    /// A value of 0 radians indicates that the stylus is parallel to the
    /// surface. The value of this property is Pi/2 when the stylus is
    /// perpendicular to the surface.
    altitude_angle: Option<f64>,
  },
  /// If the platform reports the force as normalized, we have no way of
  /// knowing how much pressure 1.0 corresponds to – we know it's the maximum
  /// amount of force, but as to how much force, you might either have to
  /// press really really hard, or not hard at all, depending on the device.
  Normalized(f64),
}

impl Force {
  /// Returns the force normalized to the range between 0.0 and 1.0 inclusive.
  /// Instead of normalizing the force, you should prefer to handle
  /// `Force::Calibrated` so that the amount of force the user has to apply is
  /// consistent across devices.
  pub fn normalized(&self) -> f64 {
    match self {
      Force::Calibrated {
        force,
        max_possible_force,
        altitude_angle,
      } => {
        let force = match altitude_angle {
          Some(altitude_angle) => force / altitude_angle.sin(),
          None => *force,
        };
        force / max_possible_force
      }
      Force::Normalized(force) => *force,
    }
  }
}

/// Identifier for a specific analog axis on some device.
pub type AxisId = u32;

/// Identifier for a specific button on some device.
pub type ButtonId = u32;

/// Describes the input state of a key.
#[non_exhaustive]
#[derive(Debug, Hash, PartialEq, Eq, Clone, Copy)]
#[cfg_attr(feature = "serde", derive(Serialize, Deserialize))]
pub enum ElementState {
  Pressed,
  Released,
}

/// Describes a button of a mouse controller.
#[non_exhaustive]
#[derive(Debug, Hash, PartialEq, Eq, Clone, Copy)]
#[cfg_attr(feature = "serde", derive(Serialize, Deserialize))]
pub enum MouseButton {
  Left,
  Right,
  Middle,
  Other(u16),
}

/// Describes a difference in the mouse scroll wheel state.
#[non_exhaustive]
#[derive(Debug, Clone, Copy, PartialEq)]
#[cfg_attr(feature = "serde", derive(Serialize, Deserialize))]
pub enum MouseScrollDelta {
  /// Amount in lines or rows to scroll in the horizontal
  /// and vertical directions.
  ///
  /// Positive values indicate movement forward
  /// (away from the user) or rightwards.
  LineDelta(f32, f32),
  /// Amount in pixels to scroll in the horizontal and
  /// vertical direction.
  ///
  /// Scroll events are expressed as a PixelDelta if
  /// supported by the device (eg. a touchpad) and
  /// platform.
  PixelDelta(PhysicalPosition<f64>),
}<|MERGE_RESOLUTION|>--- conflicted
+++ resolved
@@ -81,16 +81,12 @@
 
   /// Emitted when a menu has been clicked. There are two types of menu event. One comes from the
   /// menu bar, the other comes from the status bar.
-<<<<<<< HEAD
-  #[non_exhaustive]
-  MenuEvent { menu_id: MenuId, origin: MenuType },
-=======
+  #[non_exhaustive]
   MenuEvent {
     window_id: Option<WindowId>,
     menu_id: MenuId,
     origin: MenuType,
   },
->>>>>>> e0bfa021
 
   /// Emitted when tray has been clicked.
   ///
