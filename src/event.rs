--- conflicted
+++ resolved
@@ -257,15 +257,12 @@
         position: *position,
       },
       GlobalShortcutEvent(accelerator_id) => GlobalShortcutEvent(*accelerator_id),
-<<<<<<< HEAD
+      Opened { event } => Opened {
+        event: event.clone(),
+      },
       OpenURLs(urls) => OpenURLs(urls.clone()),
       OpenFile { .. } => unreachable!("Static event can't be about open file"),
       OpenFiles(filenames) => OpenFiles(filenames.clone()),
-=======
-      Opened { event } => Opened {
-        event: event.clone(),
-      },
->>>>>>> 8f361f0c
     }
   }
 }
@@ -305,13 +302,10 @@
         position,
       }),
       GlobalShortcutEvent(accelerator_id) => Ok(GlobalShortcutEvent(accelerator_id)),
-<<<<<<< HEAD
+      Opened { event } => Ok(Opened { event }),
       OpenURLs(urls) => Ok(OpenURLs(urls)),
       OpenFile { filename, success } => Ok(OpenFile { filename, success }),
       OpenFiles(filenames) => Ok(OpenFiles(filenames)),
-=======
-      Opened { event } => Ok(Opened { event }),
->>>>>>> 8f361f0c
     }
   }
 
@@ -353,13 +347,10 @@
         position,
       }),
       GlobalShortcutEvent(accelerator_id) => Some(GlobalShortcutEvent(accelerator_id)),
-<<<<<<< HEAD
+      Opened { event } => Some(Opened { event }),
       OpenURLs(urls) => Some(OpenURLs(urls)),
       OpenFile { .. } => None,
       OpenFiles(filenames) => Some(OpenFiles(filenames)),
-=======
-      Opened { event } => Some(Opened { event }),
->>>>>>> 8f361f0c
     }
   }
 }
