--- conflicted
+++ resolved
@@ -76,11 +76,7 @@
 windows-implement = "0.44.0"
 
 [target."cfg(target_os = \"windows\")".dependencies.windows]
-<<<<<<< HEAD
-version = "0.39.0"
-=======
 version = "0.44.0"
->>>>>>> 8971d731
 features = [
   "implement",
   "Win32_Devices_HumanInterfaceDevice",
@@ -121,14 +117,7 @@
 gdkx11-sys = "0.16"
 gdkwayland-sys = "0.16.0"
 gdk-pixbuf = "0.16"
-<<<<<<< HEAD
-x11-dl = "2.20"
-uuid = { version = "1.2", features = ["v4"] }
-=======
-libappindicator = { version = "0.8.0", optional = true }
-dirs-next = { version = "2.0.0", optional = true }
 x11-dl = "2.21"
 uuid = { version = "1.3", features = [ "v4" ] }
->>>>>>> 8971d731
 png = "0.17"
 parking_lot = "0.12"