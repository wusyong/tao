--- conflicted
+++ resolved
@@ -30,14 +30,8 @@
 members = ["tao-macros"]
 
 [features]
-<<<<<<< HEAD
 default = []
 dox = ["gtk/dox"]
-=======
-default = [ ]
-dox = [ "gtk/dox" ]
-tray = [ "libappindicator", "dirs-next" ]
->>>>>>> 4d0e1862
 
 [build-dependencies]
 cc = "1"
