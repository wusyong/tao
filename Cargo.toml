[package]
name = "tao"
version = "0.20.0"
description = "Cross-platform window manager library."
authors = [
  "Tauri Programme within The Commons Conservancy",
  "The winit contributors"
]
edition = "2021"
rust-version = "1.56"
keywords = [ "windowing" ]
license = "Apache-2.0"
readme = "README.md"
repository = "https://github.com/tauri-apps/tao"
documentation = "https://docs.rs/tao"
categories = [ "gui" ]

[package.metadata.docs.rs]
features = [ "serde", "tray", "dox" ]
default-target = "x86_64-unknown-linux-gnu"
targets = [
  "i686-pc-windows-msvc",
  "x86_64-pc-windows-msvc",
  "i686-unknown-linux-gnu",
  "x86_64-unknown-linux-gnu",
  "x86_64-apple-darwin"
]

[workspace]
members = [ "tao-macros" ]

[features]
<<<<<<< HEAD
dox = [ "gtk/dox"]
tray = [ "libappindicator", "dirs-next" ]
=======
default = []
dox = ["gtk/dox"]
tray = ["libappindicator", "dirs-next"]
>>>>>>> ea14c6b1

[build-dependencies]
cc = "1"

[dependencies]
instant = "0.1"
lazy_static = "1"
libc = "0.2"
log = "0.4"
serde = { version = "1", optional = true, features = [ "serde_derive" ] }
raw-window-handle = "0.5"
bitflags = "1"
crossbeam-channel = "0.5"
url = "2"

[dev-dependencies]
image = "0.24"
env_logger = "0.10"

[target."cfg(target_os = \"android\")".dependencies]
jni = "0.20"
ndk = "0.7"
ndk-sys = "0.4"
ndk-context = "0.1"
once_cell = "1"
tao-macros = { version = "0.1.0", path = "./tao-macros" }

[target."cfg(any(target_os = \"ios\", target_os = \"macos\"))".dependencies]
objc = "0.2"

[target."cfg(target_os = \"macos\")".dependencies]
cocoa = "0.24"
core-foundation = "0.9"
core-graphics = "0.22"
dispatch = "0.2"
scopeguard = "1.1"
png = "0.17"

[target."cfg(target_os = \"windows\")".dependencies]
parking_lot = "0.12"
unicode-segmentation = "1.10"
image = { version = "0.24", default-features = false }
windows-implement = "0.48.0"

  [target."cfg(target_os = \"windows\")".dependencies.windows]
  version = "0.48.0"
  features = [
  "implement",
  "Win32_Devices_HumanInterfaceDevice",
  "Win32_Foundation",
  "Win32_Globalization",
  "Win32_Graphics_Dwm",
  "Win32_Graphics_Gdi",
  "Win32_System_Com",
  "Win32_System_Com_StructuredStorage",
  "Win32_System_DataExchange",
  "Win32_System_Diagnostics_Debug",
  "Win32_System_LibraryLoader",
  "Win32_System_Memory",
  "Win32_System_Ole",
  "Win32_System_SystemServices",
  "Win32_System_Threading",
  "Win32_System_WindowsProgramming",
  "Win32_UI_Accessibility",
  "Win32_UI_Controls",
  "Win32_UI_HiDpi",
  "Win32_UI_Input_Ime",
  "Win32_UI_Input_KeyboardAndMouse",
  "Win32_UI_Input_Pointer",
  "Win32_UI_Input_Touch",
  "Win32_UI_Shell",
  "Win32_UI_TextServices",
  "Win32_UI_WindowsAndMessaging"
]

[target."cfg(any(target_os = \"linux\", target_os = \"dragonfly\", target_os = \"freebsd\", target_os = \"openbsd\", target_os = \"netbsd\"))".dependencies]
cairo-rs = "0.16"
gio = "0.16"
glib = "0.16"
glib-sys = "0.16"
gtk = "0.16"
gdk = "0.16"
gdk-sys = "0.16"
gdkx11-sys = "0.16"
gdkwayland-sys = "0.16.0"
gdk-pixbuf = "0.16"
libappindicator = { version = "0.8.0", optional = true }
dirs-next = { version = "2.0.0", optional = true }
x11-dl = "2.21"
zbus = "3"
uuid = { version = "1.3", features = [ "v4" ] }
png = "0.17"
parking_lot = "0.12"<|MERGE_RESOLUTION|>--- conflicted
+++ resolved
@@ -30,14 +30,9 @@
 members = [ "tao-macros" ]
 
 [features]
-<<<<<<< HEAD
+default = []
 dox = [ "gtk/dox"]
 tray = [ "libappindicator", "dirs-next" ]
-=======
-default = []
-dox = ["gtk/dox"]
-tray = ["libappindicator", "dirs-next"]
->>>>>>> ea14c6b1
 
 [build-dependencies]
 cc = "1"
