[package]
name = "tao"
version = "0.10.0"
description = "Cross-platform window manager library."
authors = [
  "Tauri Programme within The Commons Conservancy",
  "The winit contributors"
]
edition = "2021"
rust-version = "1.56"
keywords = [ "windowing" ]
license = "Apache-2.0"
readme = "README.md"
repository = "https://github.com/tauri-apps/tao"
documentation = "https://docs.rs/tao"
categories = [ "gui" ]

[package.metadata.docs.rs]
features = [ "serde", "tray", "dox" ]
default-target = "x86_64-unknown-linux-gnu"
targets = [
  "i686-pc-windows-msvc",
  "x86_64-pc-windows-msvc",
  "i686-unknown-linux-gnu",
  "x86_64-unknown-linux-gnu",
  "x86_64-apple-darwin"
]

[features]
default = [ ]
tray = [ "libappindicator" ]
dox = [ "gtk/dox" ]

[dependencies]
instant = "0.1"
lazy_static = "1"
libc = "0.2"
log = "0.4"
serde = { version = "1", optional = true, features = [ "serde_derive" ] }
raw-window-handle = "0.4"
bitflags = "1"
crossbeam-channel = "0.5"

[dev-dependencies]
image = "0.24"
env_logger = "0.9"

[target."cfg(target_os = \"android\")".dependencies]
jni = "0.19"
ndk = "0.6"
ndk-sys = "0.3"
ndk-context = "0.1"
once_cell = "1.10"
paste = "1.0"

[target."cfg(any(target_os = \"ios\", target_os = \"macos\"))".dependencies]
objc = "0.2"

[target."cfg(target_os = \"macos\")".dependencies]
cocoa = "0.24"
core-foundation = "0.9"
core-graphics = "0.22"
dispatch = "0.2"
scopeguard = "1.1"
image = { version = "0.24", default-features = false }

  [target."cfg(target_os = \"macos\")".dependencies.tao-core-video-sys]
  version = "0.2"
  default_features = false
  features = [ "display_link" ]

[target."cfg(target_os = \"macos\")".build-dependencies]
cc = "1"

[target."cfg(target_os = \"windows\")".dependencies]
parking_lot = "0.11"
unicode-segmentation = "1.8.0"
<<<<<<< HEAD
image = { version = "0.24", default-features = false }
windows_macros = "0.30.0"
=======
windows-implement = "0.37.0"
>>>>>>> 8af4d8f0

  [target."cfg(target_os = \"windows\")".dependencies.windows]
  version = "0.37.0"
  features = [
  "alloc",
  "implement",
  "Win32_Devices_HumanInterfaceDevice",
  "Win32_Foundation",
  "Win32_Globalization",
  "Win32_Graphics_Dwm",
  "Win32_Graphics_Gdi",
  "Win32_System_Com",
  "Win32_System_Com_StructuredStorage",
  "Win32_System_DataExchange",
  "Win32_System_Diagnostics_Debug",
  "Win32_System_LibraryLoader",
  "Win32_System_Memory",
  "Win32_System_Ole",
  "Win32_System_SystemServices",
  "Win32_System_Threading",
  "Win32_System_WindowsProgramming",
  "Win32_UI_Accessibility",
  "Win32_UI_Controls",
  "Win32_UI_HiDpi",
  "Win32_UI_Input_Ime",
  "Win32_UI_Input_KeyboardAndMouse",
  "Win32_UI_Input_Pointer",
  "Win32_UI_Input_Touch",
  "Win32_UI_Shell",
  "Win32_UI_TextServices",
  "Win32_UI_WindowsAndMessaging"
]

[target."cfg(any(target_os = \"linux\", target_os = \"dragonfly\", target_os = \"freebsd\", target_os = \"openbsd\", target_os = \"netbsd\"))".dependencies]
cairo-rs = "0.15"
gio = "0.15"
glib = "0.15"
glib-sys = "0.15"
gtk = { version = "0.15", features = [ "v3_22" ] }
gdk = { version = "0.15", features = [ "v3_22" ] }
gdk-sys = "0.15"
gdkx11-sys = "0.15"
gdk-pixbuf = { version = "0.15", features = [ "v2_36_8" ] }
libappindicator = { version = "0.7", optional = true }
x11-dl = "2.18"
uuid = { version = "0.8", features = [ "v4" ] }<|MERGE_RESOLUTION|>--- conflicted
+++ resolved
@@ -75,12 +75,8 @@
 [target."cfg(target_os = \"windows\")".dependencies]
 parking_lot = "0.11"
 unicode-segmentation = "1.8.0"
-<<<<<<< HEAD
 image = { version = "0.24", default-features = false }
-windows_macros = "0.30.0"
-=======
 windows-implement = "0.37.0"
->>>>>>> 8af4d8f0
 
   [target."cfg(target_os = \"windows\")".dependencies.windows]
   version = "0.37.0"
