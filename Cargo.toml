--- conflicted
+++ resolved
@@ -32,10 +32,6 @@
 [features]
 default = []
 dox = ["gtk/dox"]
-<<<<<<< HEAD
-=======
-tray = ["libappindicator", "dirs-next"]
->>>>>>> ea14c6b1
 
 [build-dependencies]
 cc = "1"
